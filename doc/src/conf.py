#
# SymPy documentation build configuration file, created by
# sphinx-quickstart.py on Sat Mar 22 19:34:32 2008.
#
# This file is execfile()d with the current directory set to its containing dir.
#
# The contents of this file are pickled, so don't put values in the namespace
# that aren't pickleable (module imports are okay, they're removed automatically).
#
# All configuration values have a default value; values that are commented out
# serve to show the default value.

import sys
import inspect
import os
import subprocess
from datetime import datetime

# Make sure we import sympy from git
sys.path.insert(0, os.path.abspath('../..'))

import sympy

# If your extensions are in another directory, add it here.
sys.path = ['ext'] + sys.path

# General configuration
# ---------------------

# Add any Sphinx extension module names here, as strings. They can be extensions
# coming with Sphinx (named 'sphinx.addons.*') or your custom ones.
extensions = ['sphinx.ext.autodoc', 'sphinx.ext.linkcode',
              'sphinx_math_dollar', 'sphinx.ext.mathjax', 'numpydoc',
              'sphinx_reredirects', 'sphinx_copybutton',
              'sphinx.ext.graphviz', 'matplotlib.sphinxext.plot_directive',
              'myst_parser', 'convert-svg-to-pdf', 'sphinx.ext.intersphinx'
              ]

# Add redirects here. This should be done whenever a page that is in the
# existing release docs is moved somewhere else so that the URLs don't break.
# The format is

# "page/path/without/extension": "../relative_path_with.html"

# Note that the html path is relative to the redirected page. Always test the
# redirect manually (they aren't tested automatically). See
# https://documatt.gitlab.io/sphinx-reredirects/usage.html

redirects = {
    "guides/getting_started/install": "../../install.html",
    "documentation-style-guide": "contributing/documentation-style-guide.html",
    "gotchas": "explanation/gotchas.html",
    "special_topics/classification": "../explanation/classification.html",
    "special_topics/finite_diff_derivatives": "../explanation/finite_diff_derivatives.html",
    "special_topics/intro": "../explanation/index.html",
    "special_topics/index": "../explanation/index.html",
    "modules/index": "../reference/index.html",
    "modules/physics/index": "../../reference/public/physics/index.html",

    "guides/contributing/index": "../../contributing/index.html",
    "guides/contributing/dev-setup": "../../contributing/dev-setup.html",
    "guides/contributing/dependencies": "../../contributing/dependencies.html",
    "guides/contributing/build-docs": "../../contributing/build-docs.html",
    "guides/contributing/debug": "../../contributing/debug.html",
    "guides/contributing/docstring": "../../contributing/docstring.html",
    "guides/documentation-style-guide": "../../contributing/contributing/documentation-style-guide.html",
    "guides/make-a-contribution": "../../contributing/make-a-contribution.html",
    "guides/contributing/deprecations": "../../contributing/deprecations.html",

    "tutorial/preliminaries": "../tutorials/intro-tutorial/preliminaries.html",
    "tutorial/intro": "../tutorials/intro-tutorial/intro.html",
    "tutorial/gotchas": "../tutorials/intro-tutorial/gotchas.html",
    "tutorial/features": "../tutorials/intro-tutorial/features.html",
    "tutorial/next": "../tutorials/intro-tutorial/next.html",
    "tutorial/basic_operations": "../tutorials/intro-tutorial/basic_operations.html",
    "tutorial/printing": "../tutorials/intro-tutorial/printing.html",
    "tutorial/simplification": "../tutorials/intro-tutorial/simplification.html",
    "tutorial/calculus": "../tutorials/intro-tutorial/calculus.html",
    "tutorial/solvers": "../tutorials/intro-tutorial/solvers.html",
    "tutorial/matrices": "../tutorials/intro-tutorial/matrices.html",
    "tutorial/manipulation": "../tutorials/intro-tutorial/manipulation.html",

}

html_baseurl = "https://docs.sympy.org/latest/"

# Configure Sphinx copybutton (see https://sphinx-copybutton.readthedocs.io/en/latest/use.html)
copybutton_prompt_text = r">>> |\.\.\. |\$ |In \[\d*\]: | {2,5}\.\.\.: | {5,8}: "
copybutton_prompt_is_regexp = True

# Use this to use pngmath instead
#extensions = ['sphinx.ext.autodoc', 'sphinx.ext.viewcode', 'sphinx.ext.pngmath', ]

# Enable warnings for all bad cross references. These are turned into errors
# with the -W flag in the Makefile.
nitpicky = True

nitpick_ignore = [
    ('py:class', 'sympy.logic.boolalg.Boolean')
]

# To stop docstrings inheritance.
autodoc_inherit_docstrings = False

# See https://www.sympy.org/sphinx-math-dollar/
mathjax3_config = {
  "tex": {
    "inlineMath": [['\\(', '\\)']],
    "displayMath": [["\\[", "\\]"]],
  }
}

# Myst configuration (for .md files). See
# https://myst-parser.readthedocs.io/en/latest/syntax/optional.html
myst_enable_extensions = ["dollarmath", "linkify"]
myst_heading_anchors = 6
# myst_update_mathjax = False

# Add any paths that contain templates here, relative to this directory.
templates_path = ['_templates']

# The suffix of source filenames.
source_suffix = '.rst'

# The master toctree document.
master_doc = 'index'

suppress_warnings = ['ref.citation', 'ref.footnote']

# General substitutions.
project = 'SymPy'
copyright = '{} SymPy Development Team'.format(datetime.utcnow().year)

# The default replacements for |version| and |release|, also used in various
# other places throughout the built documents.
#
# The short X.Y version.
version = sympy.__version__
# The full version, including alpha/beta/rc tags.
release = version

# There are two options for replacing |today|: either, you set today to some
# non-false value, then it is used:
#today = ''
# Else, today_fmt is used as the format for a strftime call.
today_fmt = '%B %d, %Y'

# List of documents that shouldn't be included in the build.
#unused_docs = []

# If true, '()' will be appended to :func: etc. cross-reference text.
#add_function_parentheses = True

# If true, the current module name will be prepended to all description
# unit titles (such as .. function::).
#add_module_names = True

# If true, sectionauthor and moduleauthor directives will be shown in the
# output. They are ignored by default.
#show_authors = False

# The name of the Pygments (syntax highlighting) style to use.
sys.path.append(os.path.abspath("./_pygments"))
pygments_style = 'styles.SphinxHighContrastStyle'
pygments_dark_style = 'styles.NativeHighContrastStyle'

# Don't show the source code hyperlinks when using matplotlib plot directive.
plot_html_show_source_link = False

# Options for HTML output
# -----------------------

# The style sheet to use for HTML and HTML Help pages. A file of that name
# must exist either in Sphinx' static/ path, or in one of the custom paths
# given in html_static_path.
# html_style = 'default.css'

# Add any paths that contain custom static files (such as style sheets) here,
# relative to this directory. They are copied after the builtin static files,
# so a file named "default.css" will overwrite the builtin "default.css".
html_static_path = ['_static']

# If not '', a 'Last updated on:' timestamp is inserted at every page bottom,
# using the given strftime format.
html_last_updated_fmt = '%b %d, %Y'

# was classic
# html_theme = "classic"
html_theme = "furo"

# Adjust the sidebar so that the entire sidebar is scrollable
html_sidebars = {
    "**": [
        "sidebar/scroll-start.html",
        "sidebar/brand.html",
        "sidebar/search.html",
        "sidebar/navigation.html",
        "sidebar/versions.html",
        "sidebar/scroll-end.html",
    ],
}

common_theme_variables = {
    # Main "SymPy green" colors. Many things uses these colors.
    "color-brand-primary": "#52833A",
    "color-brand-content": "#307748",

    # The left sidebar.
    "color-sidebar-background": "#3B5526",
    "color-sidebar-background-border": "var(--color-background-primary)",
    "color-sidebar-link-text": "#FFFFFF",
    "color-sidebar-brand-text": "var(--color-sidebar-link-text--top-level)",
    "color-sidebar-link-text--top-level": "#FFFFFF",
    "color-sidebar-item-background--hover": "var(--color-brand-primary)",
    "color-sidebar-item-expander-background--hover": "var(--color-brand-primary)",

    "color-link-underline--hover": "var(--color-link)",
    "color-api-keyword": "#000000bd",
    "color-api-name": "var(--color-brand-content)",
    "color-api-pre-name": "var(--color-brand-content)",
    "api-font-size": "var(--font-size--normal)",
    "color-foreground-secondary": "#53555B",

    # TODO: Add the other types of admonitions here if anyone uses them.
    "color-admonition-title-background--seealso": "#CCCCCC",
    "color-admonition-title--seealso": "black",
    "color-admonition-title-background--note": "#CCCCCC",
    "color-admonition-title--note": "black",
    "color-admonition-title-background--warning": "var(--color-problematic)",
    "color-admonition-title--warning": "white",
    "admonition-font-size": "var(--font-size--normal)",
    "admonition-title-font-size": "var(--font-size--normal)",

    # Note: this doesn't work. If we want to change this, we have to set
    # it as the .highlight background in custom.css.
    "color-code-background": "hsl(80deg 100% 95%)",

    "code-font-size": "var(--font-size--small)",
    "font-stack--monospace": 'DejaVu Sans Mono,"SFMono-Regular",Menlo,Consolas,Monaco,Liberation Mono,Lucida Console,monospace;'
    }

html_theme_options = {
    "light_css_variables": common_theme_variables,
    # The dark variables automatically inherit values from the light variables
    "dark_css_variables": {
        **common_theme_variables,
        "color-brand-primary": "#33CB33",
        "color-brand-content": "#1DBD1D",

        "color-api-keyword": "#FFFFFFbd",
        "color-api-overall": "#FFFFFF90",
        "color-api-paren": "#FFFFFF90",

        "color-sidebar-item-background--hover": "#52833A",
        "color-sidebar-item-expander-background--hover": "#52833A",
        # This is the color of the text in the right sidebar
        "color-foreground-secondary": "#9DA1AC",

        "color-admonition-title-background--seealso": "#555555",
        "color-admonition-title-background--note": "#555555",
        "color-problematic": "#B30000",
    },
    # See https://pradyunsg.me/furo/customisation/footer/
    "footer_icons": [
        {
            "name": "GitHub",
            "url": "https://github.com/sympy/sympy",
            "html": """
                <svg stroke="currentColor" fill="currentColor" stroke-width="0" viewBox="0 0 16 16">
                    <path fill-rule="evenodd" d="M8 0C3.58 0 0 3.58 0 8c0 3.54 2.29 6.53 5.47 7.59.4.07.55-.17.55-.38 0-.19-.01-.82-.01-1.49-2.01.37-2.53-.49-2.69-.94-.09-.23-.48-.94-.82-1.13-.28-.15-.68-.52-.01-.53.63-.01 1.08.58 1.23.82.72 1.21 1.87.87 2.33.66.07-.52.28-.87.51-1.07-1.78-.2-3.64-.89-3.64-3.95 0-.87.31-1.59.82-2.15-.08-.2-.36-1.02.08-2.12 0 0 .67-.21 2.2.82.64-.18 1.32-.27 2-.27.68 0 1.36.09 2 .27 1.53-1.04 2.2-.82 2.2-.82.44 1.1.16 1.92.08 2.12.51.56.82 1.27.82 2.15 0 3.07-1.87 3.75-3.65 3.95.29.25.54.73.54 1.48 0 1.07-.01 1.93-.01 2.2 0 .21.15.46.55.38A8.013 8.013 0 0 0 16 8c0-4.42-3.58-8-8-8z"></path>
                </svg>
            """,
            "class": "",
        },
    ],
}

# Add a header for PR preview builds. See the Circle CI configuration.
if os.environ.get("CIRCLECI") == "true":
    PR_NUMBER = os.environ.get('CIRCLE_PR_NUMBER')
    SHA1 = os.environ.get('CIRCLE_SHA1')
    html_theme_options['announcement'] = f"""This is a preview build from
SymPy pull request <a href="https://github.com/sympy/sympy/pull/{PR_NUMBER}">
#{PR_NUMBER}</a>. It was built against <a
href="https://github.com/sympy/sympy/pull/{PR_NUMBER}/commits/{SHA1}">{SHA1[:7]}</a>.
If you aren't looking for a PR preview, go to <a
href="https://docs.sympy.org/">the main SymPy documentation</a>. """

# custom.css contains changes that aren't possible with the above because they
# aren't specified in the Furo theme as CSS variables
html_css_files = ['custom.css']

# html_js_files = []

# If true, SmartyPants will be used to convert quotes and dashes to
# typographically correct entities.
#html_use_smartypants = True

# Content template for the index page.
#html_index = ''

# Custom sidebar templates, maps document names to template names.
#html_sidebars = {}

# Additional templates that should be rendered to pages, maps page names to
# template names.
#html_additional_pages = {}

# If false, no module index is generated.
#html_use_modindex = True
html_domain_indices = ['py-modindex']

# If true, the reST sources are included in the HTML build as _sources/<name>.
# html_copy_source = True

# Output file base name for HTML help builder.
htmlhelp_basename = 'SymPydoc'

language = 'en'

# Options for LaTeX output
# ------------------------

# The paper size ('letter' or 'a4').
#latex_paper_size = 'letter'

# The font size ('10pt', '11pt' or '12pt').
#latex_font_size = '10pt'

# Grouping the document tree into LaTeX files. List of tuples
# (source start file, target name, title, author, document class [howto/manual], toctree_only).
# toctree_only is set to True so that the start file document itself is not included in the
# output, only the documents referenced by it via TOC trees.  The extra stuff in the master
# document is intended to show up in the HTML, but doesn't really belong in the LaTeX output.
latex_documents = [('index', 'sympy-%s.tex' % release, 'SymPy Documentation',
                    'SymPy Development Team', 'manual', True)]

# Additional stuff for the LaTeX preamble.
# Tweaked to work with XeTeX.
latex_elements = {
    'babel':     '',
    'fontenc': r'''
% Define version of \LaTeX that is usable in math mode
\let\OldLaTeX\LaTeX
\renewcommand{\LaTeX}{\text{\OldLaTeX}}

\usepackage{bm}
\usepackage{amssymb}
\usepackage{fontspec}
\usepackage[english]{babel}
\defaultfontfeatures{Mapping=tex-text}
\setmainfont{DejaVu Serif}
\setsansfont{DejaVu Sans}
\setmonofont{DejaVu Sans Mono}
''',
    'fontpkg':   '',
    'inputenc':  '',
    'utf8extra': '',
    'preamble':  r'''
'''
}

# SymPy logo on title page
html_logo = '_static/sympylogo.png'
latex_logo = '_static/sympylogo_big.png'
html_favicon = '../_build/logo/sympy-notailtext-favicon.ico'

# Documents to append as an appendix to all manuals.
#latex_appendices = []

# Show page numbers next to internal references
latex_show_pagerefs = True

# We use False otherwise the module index gets generated twice.
latex_use_modindex = False

default_role = 'math'
pngmath_divpng_args = ['-gamma 1.5', '-D 110']
# Note, this is ignored by the mathjax extension
# Any \newcommand should be defined in the file
pngmath_latex_preamble = '\\usepackage{amsmath}\n' \
    '\\usepackage{bm}\n' \
    '\\usepackage{amsfonts}\n' \
    '\\usepackage{amssymb}\n' \
    '\\setlength{\\parindent}{0pt}\n'

texinfo_documents = [
    (master_doc, 'sympy', 'SymPy Documentation', 'SymPy Development Team',
   'SymPy', 'Computer algebra system (CAS) in Python', 'Programming', 1),
]

# Use svg for graphviz
graphviz_output_format = 'svg'

# Enable links to other packages
intersphinx_mapping = {
    'matplotlib': ('https://matplotlib.org/stable/', None),
<<<<<<< HEAD
    'python': ('https://docs.python.org', None),
=======
    'mpmath': ('https://mpmath.org/doc/current/', None),
    "scipy": ("https://docs.scipy.org/doc/scipy/", None),
    "numpy": ("https://numpy.org/doc/stable/", None),
>>>>>>> 007d9626
}
# Require :external: to reference intersphinx. Prevents accidentally linking
# to something from matplotlib.
intersphinx_disabled_reftypes = ['*']

# Requried for linkcode extension.
# Get commit hash from the external file.
commit_hash_filepath = '../commit_hash.txt'
commit_hash = None
if os.path.isfile(commit_hash_filepath):
    with open(commit_hash_filepath) as f:
        commit_hash = f.readline()

# Get commit hash from the external file.
if not commit_hash:
    try:
        commit_hash = subprocess.check_output(['git', 'rev-parse', 'HEAD'])
        commit_hash = commit_hash.decode('ascii')
        commit_hash = commit_hash.rstrip()
    except:
        import warnings
        warnings.warn(
            "Failed to get the git commit hash as the command " \
            "'git rev-parse HEAD' is not working. The commit hash will be " \
            "assumed as the SymPy master, but the lines may be misleading " \
            "or nonexistent as it is not the correct branch the doc is " \
            "built with. Check your installation of 'git' if you want to " \
            "resolve this warning.")
        commit_hash = 'master'

fork = 'sympy'
blobpath = \
    "https://github.com/{}/sympy/blob/{}/sympy/".format(fork, commit_hash)


def linkcode_resolve(domain, info):
    """Determine the URL corresponding to Python object."""
    if domain != 'py':
        return

    modname = info['module']
    fullname = info['fullname']

    submod = sys.modules.get(modname)
    if submod is None:
        return

    obj = submod
    for part in fullname.split('.'):
        try:
            obj = getattr(obj, part)
        except Exception:
            return

    # strip decorators, which would resolve to the source of the decorator
    # possibly an upstream bug in getsourcefile, bpo-1764286
    try:
        unwrap = inspect.unwrap
    except AttributeError:
        pass
    else:
        obj = unwrap(obj)

    try:
        fn = inspect.getsourcefile(obj)
    except Exception:
        fn = None
    if not fn:
        return

    try:
        source, lineno = inspect.getsourcelines(obj)
    except Exception:
        lineno = None

    if lineno:
        linespec = "#L%d-L%d" % (lineno, lineno + len(source) - 1)
    else:
        linespec = ""

    fn = os.path.relpath(fn, start=os.path.dirname(sympy.__file__))
    return blobpath + fn + linespec<|MERGE_RESOLUTION|>--- conflicted
+++ resolved
@@ -395,13 +395,10 @@
 # Enable links to other packages
 intersphinx_mapping = {
     'matplotlib': ('https://matplotlib.org/stable/', None),
-<<<<<<< HEAD
     'python': ('https://docs.python.org', None),
-=======
     'mpmath': ('https://mpmath.org/doc/current/', None),
     "scipy": ("https://docs.scipy.org/doc/scipy/", None),
     "numpy": ("https://numpy.org/doc/stable/", None),
->>>>>>> 007d9626
 }
 # Require :external: to reference intersphinx. Prevents accidentally linking
 # to something from matplotlib.
