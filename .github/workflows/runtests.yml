--- conflicted
+++ resolved
@@ -198,15 +198,9 @@
         run: pip install git+https://github.com/matplotlib/matplotlib@main
 
       # dependencies to install in all Python versions:
-<<<<<<< HEAD
-      - run: pip install mpmath matplotlib numpy ipython cython scipy aesara \
-                         wurlitzer autowrap numexpr 'antlr4-python3-runtime==4.7.*'          
-
-=======
       - run: pip install mpmath numpy numexpr matplotlib ipython cython scipy \
                          aesara wurlitzer autowrap                            \
                          'antlr4-python3-runtime==4.7.*'
->>>>>>> 7871a97e
 
       # gmpy2 is not available for pypy
       - if: ${{ matrix.python-version != 'pypy-3.8' }}
