--- conflicted
+++ resolved
@@ -120,11 +120,7 @@
 
     Here, we register the facts for ``Abs``.
 
-<<<<<<< HEAD
-    >>> from sympy import Abs, Q, Equivalent
-=======
     >>> from sympy import Abs, Equivalent, Q
->>>>>>> fbf83647
     >>> from sympy.assumptions.sathandlers import ClassFactRegistry
     >>> reg = ClassFactRegistry()
     >>> @reg.register(Abs)
