--- conflicted
+++ resolved
@@ -58,26 +58,10 @@
     plot_and_save(y - cos(pi / x), dir=temp_dir)
 
     #Test plots which cannot be rendered using the adaptive algorithm
-<<<<<<< HEAD
-    with warnings.catch_warnings(record=True) as w:
-        warnings.simplefilter(action='ignore', category=FutureWarning)
-        plot_and_save(Eq(y, re(cos(x) + I*sin(x))), name=name)
-        for i in w: # Same warning may be issued multiple times
-            assert issubclass(i.category, UserWarning)
-            assert "Adaptive meshing could not be applied" in str(i.message)
-
-    with warnings.catch_warnings(record=True) as w:
-        warnings.simplefilter(action='ignore', category=FutureWarning)
-        plot_and_save(x**2 - 1, legend='An implicit plot')
-        for i in w:
-            assert issubclass(i.category, UserWarning)
-            assert 'No labelled objects found' in str(i.message)
-=======
     with warns(UserWarning, match="Adaptive meshing could not be applied"):
         plot_and_save(Eq(y, re(cos(x) + I*sin(x))), name=name, dir=temp_dir)
 
     plot_and_save(x**2 - 1, title='An implicit plot', dir=temp_dir)
->>>>>>> f5e96594
 
 def test_line_color():
     x, y = symbols('x, y')
