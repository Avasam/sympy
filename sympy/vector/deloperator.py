--- conflicted
+++ resolved
@@ -15,13 +15,8 @@
             SymPyDeprecationWarning(
                 feature="delop operator inside coordinate system",
                 useinstead="it as instance Del class",
-<<<<<<< HEAD
+                deprecated_since_version="1.1",
                 issue=12866,
-                deprecated_since_version="1.1"
-=======
-                deprecated_since_version="1.1",
-                issue=12858,
->>>>>>> 6ccd35a7
             ).warn()
         obj = super(Del, cls).__new__(cls)
         obj._name = "delop"
