--- conflicted
+++ resolved
@@ -4,15 +4,10 @@
                    gamma, lowergamma, Sum)
 from sympy.stats import (DiscreteMarkovChain, P, TransitionMatrixOf, E,
                          StochasticStateSpaceOf, variance, ContinuousMarkovChain,
-<<<<<<< HEAD
-                         BernoulliProcess, sample_stochastic_process)
-from sympy.stats.joint_rv import JointDistribution
-from sympy.stats.joint_rv_types import JointDistributionHandmade
-=======
                          BernoulliProcess, PoissonProcess, WienerProcess,
                          GammaProcess, sample_stochastic_process)
-from sympy.stats.joint_rv import JointDistribution, JointDistributionHandmade
->>>>>>> 2c10fcf8
+from sympy.stats.joint_rv import JointDistribution
+from sympy.stats.joint_rv_types JointDistributionHandmade
 from sympy.stats.rv import RandomIndexedSymbol
 from sympy.stats.symbolic_probability import Probability, Expectation
 from sympy.testing.pytest import raises, skip
