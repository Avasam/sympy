--- conflicted
+++ resolved
@@ -2314,16 +2314,12 @@
         """
         Computes the resultant of ``f`` and ``g`` via PRS.
 
-<<<<<<< HEAD
         If includePRS=True, it includes the subresultant PRS in the result.
         Because the PRS is used to calculate the resultant, this is more
         efficient than calling :func:`subresultants` separately.
 
-        **Examples**
-=======
-        Examples
-        ========
->>>>>>> 49f0b4b1
+        Examples
+        ========
 
         >>> from sympy import Poly
         >>> from sympy.abc import x
@@ -5667,15 +5663,11 @@
     used to compute the basis. Allowed orders are ``lex``, ``grlex`` and
     ``grevlex``. If no order is specified, it defaults to ``lex``.
 
-<<<<<<< HEAD
     For more information on Groebner bases, see the references and the docstring
     of `solve_poly_system()`.
 
-    **Examples**
-=======
     Examples
     ========
->>>>>>> 49f0b4b1
 
     Example taken from [1].
 
