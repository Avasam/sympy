--- conflicted
+++ resolved
@@ -1193,39 +1193,15 @@
     from sympy.stats.crv_types import WignerSemicircleDistribution
     assert _test_args(WignerSemicircleDistribution(1))
 
-<<<<<<< HEAD
+
+def test_sympy__stats__drv_types__PoissonDistribution():
+    from sympy.stats.drv_types import PoissonDistribution
+    assert _test_args(PoissonDistribution(1))
+
+
 def test_sympy__stats__drv_types__GeometricDistribution():
     from sympy.stats.drv_types import GeometricDistribution
     assert _test_args(GeometricDistribution(.5))
-
-def test_sympy__stats__drv_types__LogarithmicDistribution():
-    from sympy.stats.drv_types import LogarithmicDistribution
-    assert _test_args(LogarithmicDistribution(.5))
-
-def test_sympy__stats__drv_types__NegativeBinomialDistribution():
-    from sympy.stats.drv_types import NegativeBinomialDistribution
-    assert _test_args(NegativeBinomialDistribution(.5, .5))
-=======
->>>>>>> 267634a6
-
-def test_sympy__stats__drv_types__PoissonDistribution():
-    from sympy.stats.drv_types import PoissonDistribution
-    assert _test_args(PoissonDistribution(1))
-
-<<<<<<< HEAD
-def test_sympy__stats__drv_types__YuleSimonDistribution():
-    from sympy.stats.drv_types import YuleSimonDistribution
-    assert _test_args(YuleSimonDistribution(.5))
-
-def test_sympy__stats__drv_types__ZetaDistribution():
-    from sympy.stats.drv_types import ZetaDistribution
-    assert _test_args(ZetaDistribution(1.5))
-=======
-
-def test_sympy__stats__drv_types__GeometricDistribution():
-    from sympy.stats.drv_types import GeometricDistribution
-    assert _test_args(GeometricDistribution(.5))
->>>>>>> 267634a6
 
 
 def test_sympy__stats__joint_rv__JointDistribution():
