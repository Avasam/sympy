from __future__ import print_function, division

from .sympify import sympify, _sympify, SympifyError
from .basic import Basic, Atom
from .singleton import S
from .evalf import EvalfMixin, pure_complex
from .decorators import _sympifyit, call_highest_priority
from .cache import cacheit
from .compatibility import reduce, as_int, default_sort_key, range, Iterable
from sympy.utilities.misc import func_name
from mpmath.libmp import mpf_log, prec_to_dps

from collections import defaultdict

class Expr(Basic, EvalfMixin):
    """
    Base class for algebraic expressions.

    Everything that requires arithmetic operations to be defined
    should subclass this class, instead of Basic (which should be
    used only for argument storage and expression manipulation, i.e.
    pattern matching, substitutions, etc).

    See Also
    ========

    sympy.core.basic.Basic
    """

    __slots__ = []

    is_scalar = True  # self derivative is 1

    @property
    def _diff_wrt(self):
        """Return True if one can differentiate with respect to this
        object, else False.

        Subclasses such as Symbol, Function and Derivative return True
        to enable derivatives wrt them. The implementation in Derivative
        separates the Symbol and non-Symbol (_diff_wrt=True) variables and
        temporarily converts the non-Symbols into Symbols when performing
        the differentiation. By default, any object deriving from Expr
        will behave like a scalar with self.diff(self) == 1. If this is
        not desired then the object must also set `is_scalar = False` or
        else define an _eval_derivative routine.

        Note, see the docstring of Derivative for how this should work
        mathematically. In particular, note that expr.subs(yourclass, Symbol)
        should be well-defined on a structural level, or this will lead to
        inconsistent results.

        Examples
        ========

        >>> from sympy import Expr
        >>> e = Expr()
        >>> e._diff_wrt
        False
        >>> class MyScalar(Expr):
        ...     _diff_wrt = True
        ...
        >>> MyScalar().diff(MyScalar())
        1
        >>> class MySymbol(Expr):
        ...     _diff_wrt = True
        ...     is_scalar = False
        ...
        >>> MySymbol().diff(MySymbol())
        Derivative(MySymbol(), MySymbol())
        """
        return False

    @cacheit
    def sort_key(self, order=None):

        coeff, expr = self.as_coeff_Mul()

        if expr.is_Pow:
            expr, exp = expr.args
        else:
            expr, exp = expr, S.One

        if expr.is_Dummy:
            args = (expr.sort_key(),)
        elif expr.is_Atom:
            args = (str(expr),)
        else:
            if expr.is_Add:
                args = expr.as_ordered_terms(order=order)
            elif expr.is_Mul:
                args = expr.as_ordered_factors(order=order)
            else:
                args = expr.args

            args = tuple(
                [ default_sort_key(arg, order=order) for arg in args ])

        args = (len(args), tuple(args))
        exp = exp.sort_key(order=order)

        return expr.class_key(), args, exp, coeff

    # ***************
    # * Arithmetics *
    # ***************
    # Expr and its sublcasses use _op_priority to determine which object
    # passed to a binary special method (__mul__, etc.) will handle the
    # operation. In general, the 'call_highest_priority' decorator will choose
    # the object with the highest _op_priority to handle the call.
    # Custom subclasses that want to define their own binary special methods
    # should set an _op_priority value that is higher than the default.
    #
    # **NOTE**:
    # This is a temporary fix, and will eventually be replaced with
    # something better and more powerful.  See issue 5510.
    _op_priority = 10.0

    def __pos__(self):
        return self

    def __neg__(self):
        return Mul(S.NegativeOne, self)

    def __abs__(self):
        from sympy import Abs
        return Abs(self)

    @_sympifyit('other', NotImplemented)
    @call_highest_priority('__radd__')
    def __add__(self, other):
        return Add(self, other)

    @_sympifyit('other', NotImplemented)
    @call_highest_priority('__add__')
    def __radd__(self, other):
        return Add(other, self)

    @_sympifyit('other', NotImplemented)
    @call_highest_priority('__rsub__')
    def __sub__(self, other):
        return Add(self, -other)

    @_sympifyit('other', NotImplemented)
    @call_highest_priority('__sub__')
    def __rsub__(self, other):
        return Add(other, -self)

    @_sympifyit('other', NotImplemented)
    @call_highest_priority('__rmul__')
    def __mul__(self, other):
        return Mul(self, other)

    @_sympifyit('other', NotImplemented)
    @call_highest_priority('__mul__')
    def __rmul__(self, other):
        return Mul(other, self)

    @_sympifyit('other', NotImplemented)
    @call_highest_priority('__rpow__')
    def _pow(self, other):
        return Pow(self, other)

    def __pow__(self, other, mod=None):
        if mod is None:
            return self._pow(other)
        try:
            _self, other, mod = as_int(self), as_int(other), as_int(mod)
            if other >= 0:
                return pow(_self, other, mod)
            else:
                from sympy.core.numbers import mod_inverse
                return mod_inverse(pow(_self, -other, mod), mod)
        except ValueError:
            power = self._pow(other)
            try:
                return power%mod
            except TypeError:
                return NotImplemented

    @_sympifyit('other', NotImplemented)
    @call_highest_priority('__pow__')
    def __rpow__(self, other):
        return Pow(other, self)

    @_sympifyit('other', NotImplemented)
    @call_highest_priority('__rdiv__')
    def __div__(self, other):
        return Mul(self, Pow(other, S.NegativeOne))

    @_sympifyit('other', NotImplemented)
    @call_highest_priority('__div__')
    def __rdiv__(self, other):
        return Mul(other, Pow(self, S.NegativeOne))

    __truediv__ = __div__
    __rtruediv__ = __rdiv__

    @_sympifyit('other', NotImplemented)
    @call_highest_priority('__rmod__')
    def __mod__(self, other):
        return Mod(self, other)

    @_sympifyit('other', NotImplemented)
    @call_highest_priority('__mod__')
    def __rmod__(self, other):
        return Mod(other, self)

    @_sympifyit('other', NotImplemented)
    @call_highest_priority('__rfloordiv__')
    def __floordiv__(self, other):
        from sympy.functions.elementary.integers import floor
        return floor(self / other)

    @_sympifyit('other', NotImplemented)
    @call_highest_priority('__floordiv__')
    def __rfloordiv__(self, other):
        from sympy.functions.elementary.integers import floor
        return floor(other / self)


    @_sympifyit('other', NotImplemented)
    @call_highest_priority('__rdivmod__')
    def __divmod__(self, other):
        from sympy.functions.elementary.integers import floor
        return floor(self / other), Mod(self, other)

    @_sympifyit('other', NotImplemented)
    @call_highest_priority('__divmod__')
    def __rdivmod__(self, other):
        from sympy.functions.elementary.integers import floor
        return floor(other / self), Mod(other, self)

    def __int__(self):
        # Although we only need to round to the units position, we'll
        # get one more digit so the extra testing below can be avoided
        # unless the rounded value rounded to an integer, e.g. if an
        # expression were equal to 1.9 and we rounded to the unit position
        # we would get a 2 and would not know if this rounded up or not
        # without doing a test (as done below). But if we keep an extra
        # digit we know that 1.9 is not the same as 1 and there is no
        # need for further testing: our int value is correct. If the value
        # were 1.99, however, this would round to 2.0 and our int value is
        # off by one. So...if our round value is the same as the int value
        # (regardless of how much extra work we do to calculate extra decimal
        # places) we need to test whether we are off by one.
        from sympy import Dummy
        if not self.is_number:
            raise TypeError("can't convert symbols to int")
        r = self.round(2)
        if not r.is_Number:
            raise TypeError("can't convert complex to int")
        if r in (S.NaN, S.Infinity, S.NegativeInfinity):
            raise TypeError("can't convert %s to int" % r)
        i = int(r)
        if not i:
            return 0
        # off-by-one check
        if i == r and not (self - i).equals(0):
            isign = 1 if i > 0 else -1
            x = Dummy()
            # in the following (self - i).evalf(2) will not always work while
            # (self - r).evalf(2) and the use of subs does; if the test that
            # was added when this comment was added passes, it might be safe
            # to simply use sign to compute this rather than doing this by hand:
            diff_sign = 1 if (self - x).evalf(2, subs={x: i}) > 0 else -1
            if diff_sign != isign:
                i -= isign
        return i
    __long__ = __int__

    def __float__(self):
        # Don't bother testing if it's a number; if it's not this is going
        # to fail, and if it is we still need to check that it evalf'ed to
        # a number.
        result = self.evalf()
        if result.is_Number:
            return float(result)
        if result.is_number and result.as_real_imag()[1]:
            raise TypeError("can't convert complex to float")
        raise TypeError("can't convert expression to float")

    def __complex__(self):
        result = self.evalf()
        re, im = result.as_real_imag()
        return complex(float(re), float(im))

    def __ge__(self, other):
        from sympy import GreaterThan
        try:
            other = _sympify(other)
        except SympifyError:
            raise TypeError("Invalid comparison %s >= %s" % (self, other))
        for me in (self, other):
            if me.is_complex and me.is_extended_real is False:
                raise TypeError("Invalid comparison of complex %s" % me)
            if me is S.NaN:
                raise TypeError("Invalid NaN comparison")
        n2 = _n2(self, other)
        if n2 is not None:
            return _sympify(n2 >= 0)
        if self.is_extended_real or other.is_extended_real:
            dif = self - other
            if dif.is_extended_nonnegative is not None and \
                    dif.is_extended_nonnegative is not dif.is_extended_negative:
                return sympify(dif.is_extended_nonnegative)
        return GreaterThan(self, other, evaluate=False)

    def __le__(self, other):
        from sympy import LessThan
        try:
            other = _sympify(other)
        except SympifyError:
            raise TypeError("Invalid comparison %s <= %s" % (self, other))
        for me in (self, other):
            if me.is_complex and me.is_extended_real is False:
                raise TypeError("Invalid comparison of complex %s" % me)
            if me is S.NaN:
                raise TypeError("Invalid NaN comparison")
        n2 = _n2(self, other)
        if n2 is not None:
            return _sympify(n2 <= 0)
        if self.is_extended_real or other.is_extended_real:
            dif = self - other
            if dif.is_extended_nonpositive is not None and \
                    dif.is_extended_nonpositive is not dif.is_extended_positive:
                return sympify(dif.is_extended_nonpositive)
        return LessThan(self, other, evaluate=False)

    def __gt__(self, other):
        from sympy import StrictGreaterThan
        try:
            other = _sympify(other)
        except SympifyError:
            raise TypeError("Invalid comparison %s > %s" % (self, other))
        for me in (self, other):
            if me.is_complex and me.is_extended_real is False:
                raise TypeError("Invalid comparison of complex %s" % me)
            if me is S.NaN:
                raise TypeError("Invalid NaN comparison")
        n2 = _n2(self, other)
        if n2 is not None:
            return _sympify(n2 > 0)
        if self.is_extended_real or other.is_extended_real:
            dif = self - other
            if dif.is_extended_positive is not None and \
                    dif.is_extended_positive is not dif.is_extended_nonpositive:
                return sympify(dif.is_extended_positive)
        return StrictGreaterThan(self, other, evaluate=False)

    def __lt__(self, other):
        from sympy import StrictLessThan
        try:
            other = _sympify(other)
        except SympifyError:
            raise TypeError("Invalid comparison %s < %s" % (self, other))
        for me in (self, other):
            if me.is_complex and me.is_extended_real is False:
                raise TypeError("Invalid comparison of complex %s" % me)
            if me is S.NaN:
                raise TypeError("Invalid NaN comparison")
        n2 = _n2(self, other)
        if n2 is not None:
            return _sympify(n2 < 0)
        if self.is_extended_real or other.is_extended_real:
            dif = self - other
            if dif.is_extended_negative is not None and \
                    dif.is_extended_negative is not dif.is_extended_nonnegative:
                return sympify(dif.is_extended_negative)
        return StrictLessThan(self, other, evaluate=False)

    def __trunc__(self):
        if not self.is_number:
            raise TypeError("can't truncate symbols and expressions")
        else:
            return Integer(self)

    @staticmethod
    def _from_mpmath(x, prec):
        from sympy import Float
        if hasattr(x, "_mpf_"):
            return Float._new(x._mpf_, prec)
        elif hasattr(x, "_mpc_"):
            re, im = x._mpc_
            re = Float._new(re, prec)
            im = Float._new(im, prec)*S.ImaginaryUnit
            return re + im
        else:
            raise TypeError("expected mpmath number (mpf or mpc)")

    @property
    def is_number(self):
        """Returns True if ``self`` has no free symbols and no
        undefined functions (AppliedUndef, to be precise). It will be
        faster than ``if not self.free_symbols``, however, since
        ``is_number`` will fail as soon as it hits a free symbol
        or undefined function.

        Examples
        ========

        >>> from sympy import log, Integral, cos, sin, pi
        >>> from sympy.core.function import Function
        >>> from sympy.abc import x
        >>> f = Function('f')

        >>> x.is_number
        False
        >>> f(1).is_number
        False
        >>> (2*x).is_number
        False
        >>> (2 + Integral(2, x)).is_number
        False
        >>> (2 + Integral(2, (x, 1, 2))).is_number
        True

        Not all numbers are Numbers in the SymPy sense:

        >>> pi.is_number, pi.is_Number
        (True, False)

        If something is a number it should evaluate to a number with
        real and imaginary parts that are Numbers; the result may not
        be comparable, however, since the real and/or imaginary part
        of the result may not have precision.

        >>> cos(1).is_number and cos(1).is_comparable
        True

        >>> z = cos(1)**2 + sin(1)**2 - 1
        >>> z.is_number
        True
        >>> z.is_comparable
        False

        See Also
        ========
        sympy.core.basic.is_comparable
        """
        return all(obj.is_number for obj in self.args)

    def _random(self, n=None, re_min=-1, im_min=-1, re_max=1, im_max=1):
        """Return self evaluated, if possible, replacing free symbols with
        random complex values, if necessary.

        The random complex value for each free symbol is generated
        by the random_complex_number routine giving real and imaginary
        parts in the range given by the re_min, re_max, im_min, and im_max
        values. The returned value is evaluated to a precision of n
        (if given) else the maximum of 15 and the precision needed
        to get more than 1 digit of precision. If the expression
        could not be evaluated to a number, or could not be evaluated
        to more than 1 digit of precision, then None is returned.

        Examples
        ========

        >>> from sympy import sqrt
        >>> from sympy.abc import x, y
        >>> x._random()                         # doctest: +SKIP
        0.0392918155679172 + 0.916050214307199*I
        >>> x._random(2)                        # doctest: +SKIP
        -0.77 - 0.87*I
        >>> (x + y/2)._random(2)                # doctest: +SKIP
        -0.57 + 0.16*I
        >>> sqrt(2)._random(2)
        1.4

        See Also
        ========

        sympy.utilities.randtest.random_complex_number
        """

        free = self.free_symbols
        prec = 1
        if free:
            from sympy.utilities.randtest import random_complex_number
            a, c, b, d = re_min, re_max, im_min, im_max
            reps = dict(list(zip(free, [random_complex_number(a, b, c, d, rational=True)
                           for zi in free])))
            try:
                nmag = abs(self.evalf(2, subs=reps))
            except (ValueError, TypeError):
                # if an out of range value resulted in evalf problems
                # then return None -- XXX is there a way to know how to
                # select a good random number for a given expression?
                # e.g. when calculating n! negative values for n should not
                # be used
                return None
        else:
            reps = {}
            nmag = abs(self.evalf(2))

        if not hasattr(nmag, '_prec'):
            # e.g. exp_polar(2*I*pi) doesn't evaluate but is_number is True
            return None

        if nmag._prec == 1:
            # increase the precision up to the default maximum
            # precision to see if we can get any significance

            from mpmath.libmp.libintmath import giant_steps
            from sympy.core.evalf import DEFAULT_MAXPREC as target

            # evaluate
            for prec in giant_steps(2, target):
                nmag = abs(self.evalf(prec, subs=reps))
                if nmag._prec != 1:
                    break

        if nmag._prec != 1:
            if n is None:
                n = max(prec, 15)
            return self.evalf(n, subs=reps)

        # never got any significance
        return None

    def is_constant(self, *wrt, **flags):
        """Return True if self is constant, False if not, or None if
        the constancy could not be determined conclusively.

        If an expression has no free symbols then it is a constant. If
        there are free symbols it is possible that the expression is a
        constant, perhaps (but not necessarily) zero. To test such
        expressions, two strategies are tried:

        1) numerical evaluation at two random points. If two such evaluations
        give two different values and the values have a precision greater than
        1 then self is not constant. If the evaluations agree or could not be
        obtained with any precision, no decision is made. The numerical testing
        is done only if ``wrt`` is different than the free symbols.

        2) differentiation with respect to variables in 'wrt' (or all free
        symbols if omitted) to see if the expression is constant or not. This
        will not always lead to an expression that is zero even though an
        expression is constant (see added test in test_expr.py). If
        all derivatives are zero then self is constant with respect to the
        given symbols.

        If neither evaluation nor differentiation can prove the expression is
        constant, None is returned unless two numerical values happened to be
        the same and the flag ``failing_number`` is True -- in that case the
        numerical value will be returned.

        If flag simplify=False is passed, self will not be simplified;
        the default is True since self should be simplified before testing.

        Examples
        ========

        >>> from sympy import cos, sin, Sum, S, pi
        >>> from sympy.abc import a, n, x, y
        >>> x.is_constant()
        False
        >>> S(2).is_constant()
        True
        >>> Sum(x, (x, 1, 10)).is_constant()
        True
        >>> Sum(x, (x, 1, n)).is_constant()
        False
        >>> Sum(x, (x, 1, n)).is_constant(y)
        True
        >>> Sum(x, (x, 1, n)).is_constant(n)
        False
        >>> Sum(x, (x, 1, n)).is_constant(x)
        True
        >>> eq = a*cos(x)**2 + a*sin(x)**2 - a
        >>> eq.is_constant()
        True
        >>> eq.subs({x: pi, a: 2}) == eq.subs({x: pi, a: 3}) == 0
        True

        >>> (0**x).is_constant()
        False
        >>> x.is_constant()
        False
        >>> (x**x).is_constant()
        False
        >>> one = cos(x)**2 + sin(x)**2
        >>> one.is_constant()
        True
        >>> ((one - 1)**(x + 1)).is_constant() in (True, False) # could be 0 or 1
        True
        """

        simplify = flags.get('simplify', True)

        if self.is_number:
            return True
        free = self.free_symbols
        if not free:
            return True  # assume f(1) is some constant

        # if we are only interested in some symbols and they are not in the
        # free symbols then this expression is constant wrt those symbols
        wrt = set(wrt)
        if wrt and not wrt & free:
            return True
        wrt = wrt or free

        # simplify unless this has already been done
        expr = self
        if simplify:
            expr = expr.simplify()

        # is_zero should be a quick assumptions check; it can be wrong for
        # numbers (see test_is_not_constant test), giving False when it
        # shouldn't, but hopefully it will never give True unless it is sure.
        if expr.is_zero:
            return True

        # try numerical evaluation to see if we get two different values
        failing_number = None
        if wrt == free:
            # try 0 (for a) and 1 (for b)
            try:
                a = expr.subs(list(zip(free, [0]*len(free))),
                    simultaneous=True)
                if a is S.NaN:
                    # evaluation may succeed when substitution fails
                    a = expr._random(None, 0, 0, 0, 0)
            except ZeroDivisionError:
                a = None
            if a is not None and a is not S.NaN:
                try:
                    b = expr.subs(list(zip(free, [1]*len(free))),
                        simultaneous=True)
                    if b is S.NaN:
                        # evaluation may succeed when substitution fails
                        b = expr._random(None, 1, 0, 1, 0)
                except ZeroDivisionError:
                    b = None
                if b is not None and b is not S.NaN and b.equals(a) is False:
                    return False
                # try random real
                b = expr._random(None, -1, 0, 1, 0)
                if b is not None and b is not S.NaN and b.equals(a) is False:
                    return False
                # try random complex
                b = expr._random()
                if b is not None and b is not S.NaN:
                    if b.equals(a) is False:
                        return False
                    failing_number = a if a.is_number else b

        # now we will test each wrt symbol (or all free symbols) to see if the
        # expression depends on them or not using differentiation. This is
        # not sufficient for all expressions, however, so we don't return
        # False if we get a derivative other than 0 with free symbols.
        for w in wrt:
            deriv = expr.diff(w)
            if simplify:
                deriv = deriv.simplify()
            if deriv != 0:
                if not (pure_complex(deriv, or_real=True)):
                    if flags.get('failing_number', False):
                        return failing_number
                    elif deriv.free_symbols:
                        # dead line provided _random returns None in such cases
                        return None
                return False
        return True

    def equals(self, other, failing_expression=False):
        """Return True if self == other, False if it doesn't, or None. If
        failing_expression is True then the expression which did not simplify
        to a 0 will be returned instead of None.

        If ``self`` is a Number (or complex number) that is not zero, then
        the result is False.

        If ``self`` is a number and has not evaluated to zero, evalf will be
        used to test whether the expression evaluates to zero. If it does so
        and the result has significance (i.e. the precision is either -1, for
        a Rational result, or is greater than 1) then the evalf value will be
        used to return True or False.

        """
        from sympy.simplify.simplify import nsimplify, simplify
        from sympy.solvers.solveset import solveset
        from sympy.solvers.solvers import solve
        from sympy.polys.polyerrors import NotAlgebraic
        from sympy.polys.numberfields import minimal_polynomial

        other = sympify(other)
        if self == other:
            return True

        # they aren't the same so see if we can make the difference 0;
        # don't worry about doing simplification steps one at a time
        # because if the expression ever goes to 0 then the subsequent
        # simplification steps that are done will be very fast.
        diff = factor_terms(simplify(self - other), radical=True)

        if not diff:
            return True

        if not diff.has(Add, Mod):
            # if there is no expanding to be done after simplifying
            # then this can't be a zero
            return False

        constant = diff.is_constant(simplify=False, failing_number=True)

        if constant is False:
            return False

        if not diff.is_number:
            if constant is None:
                # e.g. unless the right simplification is done, a symbolic
                # zero is possible (see expression of issue 6829: without
                # simplification constant will be None).
                return

        if constant is True:
            # this gives a number whether there are free symbols or not
            ndiff = diff._random()
            # is_comparable will work whether the result is real
            # or complex; it could be None, however.
            if ndiff and ndiff.is_comparable:
                return False

        # sometimes we can use a simplified result to give a clue as to
        # what the expression should be; if the expression is *not* zero
        # then we should have been able to compute that and so now
        # we can just consider the cases where the approximation appears
        # to be zero -- we try to prove it via minimal_polynomial.
        #
        # removed
        # ns = nsimplify(diff)
        # if diff.is_number and (not ns or ns == diff):
        #
        # The thought was that if it nsimplifies to 0 that's a sure sign
        # to try the following to prove it; or if it changed but wasn't
        # zero that might be a sign that it's not going to be easy to
        # prove. But tests seem to be working without that logic.
        #
        if diff.is_number:
<<<<<<< HEAD
            approx = diff.nsimplify()
            if not approx:
                # try to prove via self-consistency
                surds = [s for s in diff.atoms(Pow) if s.args[0].is_Integer]
                # it seems to work better to try big ones first
                surds.sort(key=lambda x: -x.args[0])
                for s in surds:
                    try:
                        # simplify is False here -- this expression has already
                        # been identified as being hard to identify as zero;
                        # we will handle the checking ourselves using nsimplify
                        # to see if we are in the right ballpark or not and if so
                        # *then* the simplification will be attempted.
                        if s.is_Symbol:
                            sol = list(solveset(diff, s))
                        else:
                            sol = [s]
                        if sol:
                            if s in sol:
                                return True
                            if s.is_extended_real:
                                if any(nsimplify(si, [s]) == s and simplify(si) == s
                                        for si in sol):
                                    return True
                    except NotImplementedError:
                        pass

                # try to prove with minimal_polynomial but know when
                # *not* to use this or else it can take a long time. e.g. issue 8354
                if True:  # change True to condition that assures non-hang
                    try:
                        mp = minimal_polynomial(diff)
                        if mp.is_Symbol:
=======
            # try to prove via self-consistency
            surds = [s for s in diff.atoms(Pow) if s.args[0].is_Integer]
            # it seems to work better to try big ones first
            surds.sort(key=lambda x: -x.args[0])
            for s in surds:
                try:
                    # simplify is False here -- this expression has already
                    # been identified as being hard to identify as zero;
                    # we will handle the checking ourselves using nsimplify
                    # to see if we are in the right ballpark or not and if so
                    # *then* the simplification will be attempted.
                    sol = solve(diff, s, simplify=False)
                    if sol:
                        if s in sol:
                            # the self-consistent result is present
>>>>>>> c50643a4
                            return True
                        if all(si.is_Integer for si in sol):
                            # perfect powers are removed at instantiation
                            # so surd s cannot be an integer
                            return False
                        if all(i.is_algebraic is False for i in sol):
                            # a surd is algebraic
                            return False
                        if any(si in surds for si in sol):
                            # it wasn't equal to s but it is in surds
                            # and different surds are not equal
                            return False
                        if any(nsimplify(s - si) == 0 and
                                simplify(s - si) == 0 for si in sol):
                            return True
                        if s.is_real:
                            if any(nsimplify(si, [s]) == s and simplify(si) == s
                                    for si in sol):
                                return True
                except NotImplementedError:
                    pass

            # try to prove with minimal_polynomial but know when
            # *not* to use this or else it can take a long time. e.g. issue 8354
            if True:  # change True to condition that assures non-hang
                try:
                    mp = minimal_polynomial(diff)
                    if mp.is_Symbol:
                        return True
                    return False
                except (NotAlgebraic, NotImplementedError):
                    pass

        # diff has not simplified to zero; constant is either None, True
        # or the number with significance (is_comparable) that was randomly
        # calculated twice as the same value.
        if constant not in (True, None) and constant != 0:
            return False

        if failing_expression:
            return diff
        return None

    def _eval_is_positive(self):
        finite = self.is_finite
        if finite is False:
            return False
        extended_positive = self.is_extended_positive
        if finite is True:
            return extended_positive
        if extended_positive is False:
            return False

    def _eval_is_negative(self):
        finite = self.is_finite
        if finite is False:
            return False
        extended_negative = self.is_extended_negative
        if finite is True:
            return extended_negative
        if extended_negative is False:
            return False

    def _eval_is_extended_positive(self):
        from sympy.polys.numberfields import minimal_polynomial
        from sympy.polys.polyerrors import NotAlgebraic
        if self.is_number:
            if self.is_extended_real is False:
                return False

            # check to see that we can get a value
            try:
                n2 = self._eval_evalf(2)
            # XXX: This shouldn't be caught here
            # Catches ValueError: hypsum() failed to converge to the requested
            # 34 bits of accuracy
            except ValueError:
                return None
            if n2 is None:
                return None
            if getattr(n2, '_prec', 1) == 1:  # no significance
                return None
            if n2 == S.NaN:
                return None

            r, i = self.evalf(2).as_real_imag()
            if not i.is_Number or not r.is_Number:
                return False
            if r._prec != 1 and i._prec != 1:
                return bool(not i and r > 0)
            elif r._prec == 1 and (not i or i._prec == 1) and \
                    self.is_algebraic and not self.has(Function):
                try:
                    if minimal_polynomial(self).is_Symbol:
                        return False
                except (NotAlgebraic, NotImplementedError):
                    pass

    def _eval_is_extended_negative(self):
        from sympy.polys.numberfields import minimal_polynomial
        from sympy.polys.polyerrors import NotAlgebraic
        if self.is_number:
            if self.is_extended_real is False:
                return False

            # check to see that we can get a value
            try:
                n2 = self._eval_evalf(2)
            # XXX: This shouldn't be caught here
            # Catches ValueError: hypsum() failed to converge to the requested
            # 34 bits of accuracy
            except ValueError:
                return None
            if n2 is None:
                return None
            if getattr(n2, '_prec', 1) == 1:  # no significance
                return None
            if n2 == S.NaN:
                return None

            r, i = self.evalf(2).as_real_imag()
            if not i.is_Number or not r.is_Number:
                return False
            if r._prec != 1 and i._prec != 1:
                return bool(not i and r < 0)
            elif r._prec == 1 and (not i or i._prec == 1) and \
                    self.is_algebraic and not self.has(Function):
                try:
                    if minimal_polynomial(self).is_Symbol:
                        return False
                except (NotAlgebraic, NotImplementedError):
                    pass

    def _eval_interval(self, x, a, b):
        """
        Returns evaluation over an interval.  For most functions this is:

        self.subs(x, b) - self.subs(x, a),

        possibly using limit() if NaN is returned from subs, or if
        singularities are found between a and b.

        If b or a is None, it only evaluates -self.subs(x, a) or self.subs(b, x),
        respectively.

        """
        from sympy.series import limit, Limit
        from sympy.solvers.solveset import solveset
        from sympy.sets.sets import Interval
        from sympy.functions.elementary.exponential import log
        from sympy.calculus.util import AccumBounds

        if (a is None and b is None):
            raise ValueError('Both interval ends cannot be None.')

        if a == b:
            return 0

        if a is None:
            A = 0
        else:
            A = self.subs(x, a)
            if A.has(S.NaN, S.Infinity, S.NegativeInfinity, S.ComplexInfinity, AccumBounds):
                if (a < b) != False:
                    A = limit(self, x, a,"+")
                else:
                    A = limit(self, x, a,"-")

                if A is S.NaN:
                    return A
                if isinstance(A, Limit):
                    raise NotImplementedError("Could not compute limit")

        if b is None:
            B = 0
        else:
            B = self.subs(x, b)
            if B.has(S.NaN, S.Infinity, S.NegativeInfinity, S.ComplexInfinity, AccumBounds):
                if (a < b) != False:
                    B = limit(self, x, b,"-")
                else:
                    B = limit(self, x, b,"+")

                if isinstance(B, Limit):
                    raise NotImplementedError("Could not compute limit")

        if (a and b) is None:
            return B - A

        value = B - A

        if a.is_comparable and b.is_comparable:
            if a < b:
                domain = Interval(a, b)
            else:
                domain = Interval(b, a)
            # check the singularities of self within the interval
            # if singularities is a ConditionSet (not iterable), catch the exception and pass
            singularities = solveset(self.cancel().as_numer_denom()[1], x,
                domain=domain)
            for logterm in self.atoms(log):
                singularities = singularities | solveset(logterm.args[0], x,
                    domain=domain)
            try:
                for s in singularities:
                    if value is S.NaN:
                        # no need to keep adding, it will stay NaN
                        break
                    if not s.is_comparable:
                        continue
                    if (a < s) == (s < b) == True:
                        value += -limit(self, x, s, "+") + limit(self, x, s, "-")
                    elif (b < s) == (s < a) == True:
                        value += limit(self, x, s, "+") - limit(self, x, s, "-")
            except TypeError:
                pass

        return value

    def _eval_power(self, other):
        # subclass to compute self**other for cases when
        # other is not NaN, 0, or 1
        return None

    def _eval_conjugate(self):
        if self.is_extended_real:
            return self
        elif self.is_imaginary:
            return -self

    def conjugate(self):
        from sympy.functions.elementary.complexes import conjugate as c
        return c(self)

    def _eval_transpose(self):
        from sympy.functions.elementary.complexes import conjugate
        if self.is_complex:
            return self
        elif self.is_hermitian:
            return conjugate(self)
        elif self.is_antihermitian:
            return -conjugate(self)

    def transpose(self):
        from sympy.functions.elementary.complexes import transpose
        return transpose(self)

    def _eval_adjoint(self):
        from sympy.functions.elementary.complexes import conjugate, transpose
        if self.is_hermitian:
            return self
        elif self.is_antihermitian:
            return -self
        obj = self._eval_conjugate()
        if obj is not None:
            return transpose(obj)
        obj = self._eval_transpose()
        if obj is not None:
            return conjugate(obj)

    def adjoint(self):
        from sympy.functions.elementary.complexes import adjoint
        return adjoint(self)

    @classmethod
    def _parse_order(cls, order):
        """Parse and configure the ordering of terms. """
        from sympy.polys.orderings import monomial_key

        startswith = getattr(order, "startswith", None)
        if startswith is None:
            reverse = False
        else:
            reverse = startswith('rev-')
            if reverse:
                order = order[4:]

        monom_key = monomial_key(order)

        def neg(monom):
            result = []

            for m in monom:
                if isinstance(m, tuple):
                    result.append(neg(m))
                else:
                    result.append(-m)

            return tuple(result)

        def key(term):
            _, ((re, im), monom, ncpart) = term

            monom = neg(monom_key(monom))
            ncpart = tuple([e.sort_key(order=order) for e in ncpart])
            coeff = ((bool(im), im), (re, im))

            return monom, ncpart, coeff

        return key, reverse

    def as_ordered_factors(self, order=None):
        """Return list of ordered factors (if Mul) else [self]."""
        return [self]

    def as_ordered_terms(self, order=None, data=False):
        """
        Transform an expression to an ordered list of terms.

        Examples
        ========

        >>> from sympy import sin, cos
        >>> from sympy.abc import x

        >>> (sin(x)**2*cos(x) + sin(x)**2 + 1).as_ordered_terms()
        [sin(x)**2*cos(x), sin(x)**2, 1]

        """

        from .numbers import Number, NumberSymbol

        if order is None and self.is_Add:
            # Spot the special case of Add(Number, Mul(Number, expr)) with the
            # first number positive and thhe second number nagative
            key = lambda x:not isinstance(x, (Number, NumberSymbol))
            add_args = sorted(Add.make_args(self), key=key)
            if (len(add_args) == 2
                and isinstance(add_args[0], (Number, NumberSymbol))
                and isinstance(add_args[1], Mul)):
                mul_args = sorted(Mul.make_args(add_args[1]), key=key)
                if (len(mul_args) == 2
                    and isinstance(mul_args[0], Number)
                    and add_args[0].is_positive
                    and mul_args[0].is_negative):
                    return add_args

        key, reverse = self._parse_order(order)
        terms, gens = self.as_terms()

        if not any(term.is_Order for term, _ in terms):
            ordered = sorted(terms, key=key, reverse=reverse)
        else:
            _terms, _order = [], []

            for term, repr in terms:
                if not term.is_Order:
                    _terms.append((term, repr))
                else:
                    _order.append((term, repr))

            ordered = sorted(_terms, key=key, reverse=True) \
                + sorted(_order, key=key, reverse=True)

        if data:
            return ordered, gens
        else:
            return [term for term, _ in ordered]

    def as_terms(self):
        """Transform an expression to a list of terms. """
        from .add import Add
        from .mul import Mul
        from .exprtools import decompose_power

        gens, terms = set([]), []

        for term in Add.make_args(self):
            coeff, _term = term.as_coeff_Mul()

            coeff = complex(coeff)
            cpart, ncpart = {}, []

            if _term is not S.One:
                for factor in Mul.make_args(_term):
                    if factor.is_number:
                        try:
                            coeff *= complex(factor)
                        except (TypeError, ValueError):
                            pass
                        else:
                            continue

                    if factor.is_commutative:
                        base, exp = decompose_power(factor)

                        cpart[base] = exp
                        gens.add(base)
                    else:
                        ncpart.append(factor)

            coeff = coeff.real, coeff.imag
            ncpart = tuple(ncpart)

            terms.append((term, (coeff, cpart, ncpart)))

        gens = sorted(gens, key=default_sort_key)

        k, indices = len(gens), {}

        for i, g in enumerate(gens):
            indices[g] = i

        result = []

        for term, (coeff, cpart, ncpart) in terms:
            monom = [0]*k

            for base, exp in cpart.items():
                monom[indices[base]] = exp

            result.append((term, (coeff, tuple(monom), ncpart)))

        return result, gens

    def removeO(self):
        """Removes the additive O(..) symbol if there is one"""
        return self

    def getO(self):
        """Returns the additive O(..) symbol if there is one, else None."""
        return None

    def getn(self):
        """
        Returns the order of the expression.

        The order is determined either from the O(...) term. If there
        is no O(...) term, it returns None.

        Examples
        ========

        >>> from sympy import O
        >>> from sympy.abc import x
        >>> (1 + x + O(x**2)).getn()
        2
        >>> (1 + x).getn()

        """
        from sympy import Dummy, Symbol
        o = self.getO()
        if o is None:
            return None
        elif o.is_Order:
            o = o.expr
            if o is S.One:
                return S.Zero
            if o.is_Symbol:
                return S.One
            if o.is_Pow:
                return o.args[1]
            if o.is_Mul:  # x**n*log(x)**n or x**n/log(x)**n
                for oi in o.args:
                    if oi.is_Symbol:
                        return S.One
                    if oi.is_Pow:
                        syms = oi.atoms(Symbol)
                        if len(syms) == 1:
                            x = syms.pop()
                            oi = oi.subs(x, Dummy('x', positive=True))
                            if oi.base.is_Symbol and oi.exp.is_Rational:
                                return abs(oi.exp)

        raise NotImplementedError('not sure of order of %s' % o)

    def count_ops(self, visual=None):
        """wrapper for count_ops that returns the operation count."""
        from .function import count_ops
        return count_ops(self, visual)

    def args_cnc(self, cset=False, warn=True, split_1=True):
        """Return [commutative factors, non-commutative factors] of self.

        self is treated as a Mul and the ordering of the factors is maintained.
        If ``cset`` is True the commutative factors will be returned in a set.
        If there were repeated factors (as may happen with an unevaluated Mul)
        then an error will be raised unless it is explicitly suppressed by
        setting ``warn`` to False.

        Note: -1 is always separated from a Number unless split_1 is False.

        >>> from sympy import symbols, oo
        >>> A, B = symbols('A B', commutative=0)
        >>> x, y = symbols('x y')
        >>> (-2*x*y).args_cnc()
        [[-1, 2, x, y], []]
        >>> (-2.5*x).args_cnc()
        [[-1, 2.5, x], []]
        >>> (-2*x*A*B*y).args_cnc()
        [[-1, 2, x, y], [A, B]]
        >>> (-2*x*A*B*y).args_cnc(split_1=False)
        [[-2, x, y], [A, B]]
        >>> (-2*x*y).args_cnc(cset=True)
        [{-1, 2, x, y}, []]

        The arg is always treated as a Mul:

        >>> (-2 + x + A).args_cnc()
        [[], [x - 2 + A]]
        >>> (-oo).args_cnc() # -oo is a singleton
        [[-1, oo], []]
        """

        if self.is_Mul:
            args = list(self.args)
        else:
            args = [self]
        for i, mi in enumerate(args):
            if not mi.is_commutative:
                c = args[:i]
                nc = args[i:]
                break
        else:
            c = args
            nc = []

        if c and split_1 and (
            c[0].is_Number and
            c[0].is_extended_negative and
                c[0] is not S.NegativeOne):
            c[:1] = [S.NegativeOne, -c[0]]

        if cset:
            clen = len(c)
            c = set(c)
            if clen and warn and len(c) != clen:
                raise ValueError('repeated commutative arguments: %s' %
                                 [ci for ci in c if list(self.args).count(ci) > 1])
        return [c, nc]

    def coeff(self, x, n=1, right=False):
        """
        Returns the coefficient from the term(s) containing ``x**n``. If ``n``
        is zero then all terms independent of ``x`` will be returned.

        When ``x`` is noncommutative, the coefficient to the left (default) or
        right of ``x`` can be returned. The keyword 'right' is ignored when
        ``x`` is commutative.

        See Also
        ========

        as_coefficient: separate the expression into a coefficient and factor
        as_coeff_Add: separate the additive constant from an expression
        as_coeff_Mul: separate the multiplicative constant from an expression
        as_independent: separate x-dependent terms/factors from others
        sympy.polys.polytools.coeff_monomial: efficiently find the single coefficient of a monomial in Poly
        sympy.polys.polytools.nth: like coeff_monomial but powers of monomial terms are used

        Examples
        ========

        >>> from sympy import symbols
        >>> from sympy.abc import x, y, z

        You can select terms that have an explicit negative in front of them:

        >>> (-x + 2*y).coeff(-1)
        x
        >>> (x - 2*y).coeff(-1)
        2*y

        You can select terms with no Rational coefficient:

        >>> (x + 2*y).coeff(1)
        x
        >>> (3 + 2*x + 4*x**2).coeff(1)
        0

        You can select terms independent of x by making n=0; in this case
        expr.as_independent(x)[0] is returned (and 0 will be returned instead
        of None):

        >>> (3 + 2*x + 4*x**2).coeff(x, 0)
        3
        >>> eq = ((x + 1)**3).expand() + 1
        >>> eq
        x**3 + 3*x**2 + 3*x + 2
        >>> [eq.coeff(x, i) for i in reversed(range(4))]
        [1, 3, 3, 2]
        >>> eq -= 2
        >>> [eq.coeff(x, i) for i in reversed(range(4))]
        [1, 3, 3, 0]

        You can select terms that have a numerical term in front of them:

        >>> (-x - 2*y).coeff(2)
        -y
        >>> from sympy import sqrt
        >>> (x + sqrt(2)*x).coeff(sqrt(2))
        x

        The matching is exact:

        >>> (3 + 2*x + 4*x**2).coeff(x)
        2
        >>> (3 + 2*x + 4*x**2).coeff(x**2)
        4
        >>> (3 + 2*x + 4*x**2).coeff(x**3)
        0
        >>> (z*(x + y)**2).coeff((x + y)**2)
        z
        >>> (z*(x + y)**2).coeff(x + y)
        0

        In addition, no factoring is done, so 1 + z*(1 + y) is not obtained
        from the following:

        >>> (x + z*(x + x*y)).coeff(x)
        1

        If such factoring is desired, factor_terms can be used first:

        >>> from sympy import factor_terms
        >>> factor_terms(x + z*(x + x*y)).coeff(x)
        z*(y + 1) + 1

        >>> n, m, o = symbols('n m o', commutative=False)
        >>> n.coeff(n)
        1
        >>> (3*n).coeff(n)
        3
        >>> (n*m + m*n*m).coeff(n) # = (1 + m)*n*m
        1 + m
        >>> (n*m + m*n*m).coeff(n, right=True) # = (1 + m)*n*m
        m

        If there is more than one possible coefficient 0 is returned:

        >>> (n*m + m*n).coeff(n)
        0

        If there is only one possible coefficient, it is returned:

        >>> (n*m + x*m*n).coeff(m*n)
        x
        >>> (n*m + x*m*n).coeff(m*n, right=1)
        1

        """
        x = sympify(x)
        if not isinstance(x, Basic):
            return S.Zero

        n = as_int(n)

        if not x:
            return S.Zero

        if x == self:
            if n == 1:
                return S.One
            return S.Zero

        if x is S.One:
            co = [a for a in Add.make_args(self)
                  if a.as_coeff_Mul()[0] is S.One]
            if not co:
                return S.Zero
            return Add(*co)

        if n == 0:
            if x.is_Add and self.is_Add:
                c = self.coeff(x, right=right)
                if not c:
                    return S.Zero
                if not right:
                    return self - Add(*[a*x for a in Add.make_args(c)])
                return self - Add(*[x*a for a in Add.make_args(c)])
            return self.as_independent(x, as_Add=True)[0]

        # continue with the full method, looking for this power of x:
        x = x**n

        def incommon(l1, l2):
            if not l1 or not l2:
                return []
            n = min(len(l1), len(l2))
            for i in range(n):
                if l1[i] != l2[i]:
                    return l1[:i]
            return l1[:]

        def find(l, sub, first=True):
            """ Find where list sub appears in list l. When ``first`` is True
            the first occurrence from the left is returned, else the last
            occurrence is returned. Return None if sub is not in l.

            >> l = range(5)*2
            >> find(l, [2, 3])
            2
            >> find(l, [2, 3], first=0)
            7
            >> find(l, [2, 4])
            None

            """
            if not sub or not l or len(sub) > len(l):
                return None
            n = len(sub)
            if not first:
                l.reverse()
                sub.reverse()
            for i in range(0, len(l) - n + 1):
                if all(l[i + j] == sub[j] for j in range(n)):
                    break
            else:
                i = None
            if not first:
                l.reverse()
                sub.reverse()
            if i is not None and not first:
                i = len(l) - (i + n)
            return i

        co = []
        args = Add.make_args(self)
        self_c = self.is_commutative
        x_c = x.is_commutative
        if self_c and not x_c:
            return S.Zero

        if self_c:
            xargs = x.args_cnc(cset=True, warn=False)[0]
            for a in args:
                margs = a.args_cnc(cset=True, warn=False)[0]
                if len(xargs) > len(margs):
                    continue
                resid = margs.difference(xargs)
                if len(resid) + len(xargs) == len(margs):
                    co.append(Mul(*resid))
            if co == []:
                return S.Zero
            elif co:
                return Add(*co)
        elif x_c:
            xargs = x.args_cnc(cset=True, warn=False)[0]
            for a in args:
                margs, nc = a.args_cnc(cset=True)
                if len(xargs) > len(margs):
                    continue
                resid = margs.difference(xargs)
                if len(resid) + len(xargs) == len(margs):
                    co.append(Mul(*(list(resid) + nc)))
            if co == []:
                return S.Zero
            elif co:
                return Add(*co)
        else:  # both nc
            xargs, nx = x.args_cnc(cset=True)
            # find the parts that pass the commutative terms
            for a in args:
                margs, nc = a.args_cnc(cset=True)
                if len(xargs) > len(margs):
                    continue
                resid = margs.difference(xargs)
                if len(resid) + len(xargs) == len(margs):
                    co.append((resid, nc))
            # now check the non-comm parts
            if not co:
                return S.Zero
            if all(n == co[0][1] for r, n in co):
                ii = find(co[0][1], nx, right)
                if ii is not None:
                    if not right:
                        return Mul(Add(*[Mul(*r) for r, c in co]), Mul(*co[0][1][:ii]))
                    else:
                        return Mul(*co[0][1][ii + len(nx):])
            beg = reduce(incommon, (n[1] for n in co))
            if beg:
                ii = find(beg, nx, right)
                if ii is not None:
                    if not right:
                        gcdc = co[0][0]
                        for i in range(1, len(co)):
                            gcdc = gcdc.intersection(co[i][0])
                            if not gcdc:
                                break
                        return Mul(*(list(gcdc) + beg[:ii]))
                    else:
                        m = ii + len(nx)
                        return Add(*[Mul(*(list(r) + n[m:])) for r, n in co])
            end = list(reversed(
                reduce(incommon, (list(reversed(n[1])) for n in co))))
            if end:
                ii = find(end, nx, right)
                if ii is not None:
                    if not right:
                        return Add(*[Mul(*(list(r) + n[:-len(end) + ii])) for r, n in co])
                    else:
                        return Mul(*end[ii + len(nx):])
            # look for single match
            hit = None
            for i, (r, n) in enumerate(co):
                ii = find(n, nx, right)
                if ii is not None:
                    if not hit:
                        hit = ii, r, n
                    else:
                        break
            else:
                if hit:
                    ii, r, n = hit
                    if not right:
                        return Mul(*(list(r) + n[:ii]))
                    else:
                        return Mul(*n[ii + len(nx):])

            return S.Zero

    def as_expr(self, *gens):
        """
        Convert a polynomial to a SymPy expression.

        Examples
        ========

        >>> from sympy import sin
        >>> from sympy.abc import x, y

        >>> f = (x**2 + x*y).as_poly(x, y)
        >>> f.as_expr()
        x**2 + x*y

        >>> sin(x).as_expr()
        sin(x)

        """
        return self

    def as_coefficient(self, expr):
        """
        Extracts symbolic coefficient at the given expression. In
        other words, this functions separates 'self' into the product
        of 'expr' and 'expr'-free coefficient. If such separation
        is not possible it will return None.

        Examples
        ========

        >>> from sympy import E, pi, sin, I, Poly
        >>> from sympy.abc import x

        >>> E.as_coefficient(E)
        1
        >>> (2*E).as_coefficient(E)
        2
        >>> (2*sin(E)*E).as_coefficient(E)

        Two terms have E in them so a sum is returned. (If one were
        desiring the coefficient of the term exactly matching E then
        the constant from the returned expression could be selected.
        Or, for greater precision, a method of Poly can be used to
        indicate the desired term from which the coefficient is
        desired.)

        >>> (2*E + x*E).as_coefficient(E)
        x + 2
        >>> _.args[0]  # just want the exact match
        2
        >>> p = Poly(2*E + x*E); p
        Poly(x*E + 2*E, x, E, domain='ZZ')
        >>> p.coeff_monomial(E)
        2
        >>> p.nth(0, 1)
        2

        Since the following cannot be written as a product containing
        E as a factor, None is returned. (If the coefficient ``2*x`` is
        desired then the ``coeff`` method should be used.)

        >>> (2*E*x + x).as_coefficient(E)
        >>> (2*E*x + x).coeff(E)
        2*x

        >>> (E*(x + 1) + x).as_coefficient(E)

        >>> (2*pi*I).as_coefficient(pi*I)
        2
        >>> (2*I).as_coefficient(pi*I)

        See Also
        ========

        coeff: return sum of terms have a given factor
        as_coeff_Add: separate the additive constant from an expression
        as_coeff_Mul: separate the multiplicative constant from an expression
        as_independent: separate x-dependent terms/factors from others
        sympy.polys.polytools.coeff_monomial: efficiently find the single coefficient of a monomial in Poly
        sympy.polys.polytools.nth: like coeff_monomial but powers of monomial terms are used


        """

        r = self.extract_multiplicatively(expr)
        if r and not r.has(expr):
            return r

    def as_independent(self, *deps, **hint):
        """
        A mostly naive separation of a Mul or Add into arguments that are not
        are dependent on deps. To obtain as complete a separation of variables
        as possible, use a separation method first, e.g.:

        * separatevars() to change Mul, Add and Pow (including exp) into Mul
        * .expand(mul=True) to change Add or Mul into Add
        * .expand(log=True) to change log expr into an Add

        The only non-naive thing that is done here is to respect noncommutative
        ordering of variables and to always return (0, 0) for `self` of zero
        regardless of hints.

        For nonzero `self`, the returned tuple (i, d) has the
        following interpretation:

        * i will has no variable that appears in deps
        * d will either have terms that contain variables that are in deps, or
          be equal to 0 (when self is an Add) or 1 (when self is a Mul)
        * if self is an Add then self = i + d
        * if self is a Mul then self = i*d
        * otherwise (self, S.One) or (S.One, self) is returned.

        To force the expression to be treated as an Add, use the hint as_Add=True

        Examples
        ========

        -- self is an Add

        >>> from sympy import sin, cos, exp
        >>> from sympy.abc import x, y, z

        >>> (x + x*y).as_independent(x)
        (0, x*y + x)
        >>> (x + x*y).as_independent(y)
        (x, x*y)
        >>> (2*x*sin(x) + y + x + z).as_independent(x)
        (y + z, 2*x*sin(x) + x)
        >>> (2*x*sin(x) + y + x + z).as_independent(x, y)
        (z, 2*x*sin(x) + x + y)

        -- self is a Mul

        >>> (x*sin(x)*cos(y)).as_independent(x)
        (cos(y), x*sin(x))

        non-commutative terms cannot always be separated out when self is a Mul

        >>> from sympy import symbols
        >>> n1, n2, n3 = symbols('n1 n2 n3', commutative=False)
        >>> (n1 + n1*n2).as_independent(n2)
        (n1, n1*n2)
        >>> (n2*n1 + n1*n2).as_independent(n2)
        (0, n1*n2 + n2*n1)
        >>> (n1*n2*n3).as_independent(n1)
        (1, n1*n2*n3)
        >>> (n1*n2*n3).as_independent(n2)
        (n1, n2*n3)
        >>> ((x-n1)*(x-y)).as_independent(x)
        (1, (x - y)*(x - n1))

        -- self is anything else:

        >>> (sin(x)).as_independent(x)
        (1, sin(x))
        >>> (sin(x)).as_independent(y)
        (sin(x), 1)
        >>> exp(x+y).as_independent(x)
        (1, exp(x + y))

        -- force self to be treated as an Add:

        >>> (3*x).as_independent(x, as_Add=True)
        (0, 3*x)

        -- force self to be treated as a Mul:

        >>> (3+x).as_independent(x, as_Add=False)
        (1, x + 3)
        >>> (-3+x).as_independent(x, as_Add=False)
        (1, x - 3)

        Note how the below differs from the above in making the
        constant on the dep term positive.

        >>> (y*(-3+x)).as_independent(x)
        (y, x - 3)

        -- use .as_independent() for true independence testing instead
           of .has(). The former considers only symbols in the free
           symbols while the latter considers all symbols

        >>> from sympy import Integral
        >>> I = Integral(x, (x, 1, 2))
        >>> I.has(x)
        True
        >>> x in I.free_symbols
        False
        >>> I.as_independent(x) == (I, 1)
        True
        >>> (I + x).as_independent(x) == (I, x)
        True

        Note: when trying to get independent terms, a separation method
        might need to be used first. In this case, it is important to keep
        track of what you send to this routine so you know how to interpret
        the returned values

        >>> from sympy import separatevars, log
        >>> separatevars(exp(x+y)).as_independent(x)
        (exp(y), exp(x))
        >>> (x + x*y).as_independent(y)
        (x, x*y)
        >>> separatevars(x + x*y).as_independent(y)
        (x, y + 1)
        >>> (x*(1 + y)).as_independent(y)
        (x, y + 1)
        >>> (x*(1 + y)).expand(mul=True).as_independent(y)
        (x, x*y)
        >>> a, b=symbols('a b', positive=True)
        >>> (log(a*b).expand(log=True)).as_independent(b)
        (log(a), log(b))

        See Also
        ========
        .separatevars(), .expand(log=True), Add.as_two_terms(),
        Mul.as_two_terms(), .as_coeff_add(), .as_coeff_mul()
        """
        from .symbol import Symbol
        from .add import _unevaluated_Add
        from .mul import _unevaluated_Mul
        from sympy.utilities.iterables import sift

        if self.is_zero:
            return S.Zero, S.Zero

        func = self.func
        if hint.get('as_Add', isinstance(self, Add) ):
            want = Add
        else:
            want = Mul

        # sift out deps into symbolic and other and ignore
        # all symbols but those that are in the free symbols
        sym = set()
        other = []
        for d in deps:
            if isinstance(d, Symbol):  # Symbol.is_Symbol is True
                sym.add(d)
            else:
                other.append(d)

        def has(e):
            """return the standard has() if there are no literal symbols, else
            check to see that symbol-deps are in the free symbols."""
            has_other = e.has(*other)
            if not sym:
                return has_other
            return has_other or e.has(*(e.free_symbols & sym))

        if (want is not func or
                func is not Add and func is not Mul):
            if has(self):
                return (want.identity, self)
            else:
                return (self, want.identity)
        else:
            if func is Add:
                args = list(self.args)
            else:
                args, nc = self.args_cnc()

        d = sift(args, lambda x: has(x))
        depend = d[True]
        indep = d[False]
        if func is Add:  # all terms were treated as commutative
            return (Add(*indep), _unevaluated_Add(*depend))
        else:  # handle noncommutative by stopping at first dependent term
            for i, n in enumerate(nc):
                if has(n):
                    depend.extend(nc[i:])
                    break
                indep.append(n)
            return Mul(*indep), (
                Mul(*depend, evaluate=False) if nc else
                _unevaluated_Mul(*depend))

    def as_real_imag(self, deep=True, **hints):
        """Performs complex expansion on 'self' and returns a tuple
           containing collected both real and imaginary parts. This
           method can't be confused with re() and im() functions,
           which does not perform complex expansion at evaluation.

           However it is possible to expand both re() and im()
           functions and get exactly the same results as with
           a single call to this function.

           >>> from sympy import symbols, I

           >>> x, y = symbols('x,y', real=True)

           >>> (x + y*I).as_real_imag()
           (x, y)

           >>> from sympy.abc import z, w

           >>> (z + w*I).as_real_imag()
           (re(z) - im(w), re(w) + im(z))

        """
        from sympy import im, re
        if hints.get('ignore') == self:
            return None
        else:
            return (re(self), im(self))

    def as_powers_dict(self):
        """Return self as a dictionary of factors with each factor being
        treated as a power. The keys are the bases of the factors and the
        values, the corresponding exponents. The resulting dictionary should
        be used with caution if the expression is a Mul and contains non-
        commutative factors since the order that they appeared will be lost in
        the dictionary.

        See Also
        ========
        as_ordered_factors: An alternative for noncommutative applications,
                            returning an ordered list of factors.
        args_cnc: Similar to as_ordered_factors, but guarantees separation
                  of commutative and noncommutative factors.
        """
        d = defaultdict(int)
        d.update(dict([self.as_base_exp()]))
        return d

    def as_coefficients_dict(self):
        """Return a dictionary mapping terms to their Rational coefficient.
        Since the dictionary is a defaultdict, inquiries about terms which
        were not present will return a coefficient of 0. If an expression is
        not an Add it is considered to have a single term.

        Examples
        ========

        >>> from sympy.abc import a, x
        >>> (3*x + a*x + 4).as_coefficients_dict()
        {1: 4, x: 3, a*x: 1}
        >>> _[a]
        0
        >>> (3*a*x).as_coefficients_dict()
        {a*x: 3}

        """
        c, m = self.as_coeff_Mul()
        if not c.is_Rational:
            c = S.One
            m = self
        d = defaultdict(int)
        d.update({m: c})
        return d

    def as_base_exp(self):
        # a -> b ** e
        return self, S.One

    def as_coeff_mul(self, *deps, **kwargs):
        """Return the tuple (c, args) where self is written as a Mul, ``m``.

        c should be a Rational multiplied by any factors of the Mul that are
        independent of deps.

        args should be a tuple of all other factors of m; args is empty
        if self is a Number or if self is independent of deps (when given).

        This should be used when you don't know if self is a Mul or not but
        you want to treat self as a Mul or if you want to process the
        individual arguments of the tail of self as a Mul.

        - if you know self is a Mul and want only the head, use self.args[0];
        - if you don't want to process the arguments of the tail but need the
          tail then use self.as_two_terms() which gives the head and tail;
        - if you want to split self into an independent and dependent parts
          use ``self.as_independent(*deps)``

        >>> from sympy import S
        >>> from sympy.abc import x, y
        >>> (S(3)).as_coeff_mul()
        (3, ())
        >>> (3*x*y).as_coeff_mul()
        (3, (x, y))
        >>> (3*x*y).as_coeff_mul(x)
        (3*y, (x,))
        >>> (3*y).as_coeff_mul(x)
        (3*y, ())
        """
        if deps:
            if not self.has(*deps):
                return self, tuple()
        return S.One, (self,)

    def as_coeff_add(self, *deps):
        """Return the tuple (c, args) where self is written as an Add, ``a``.

        c should be a Rational added to any terms of the Add that are
        independent of deps.

        args should be a tuple of all other terms of ``a``; args is empty
        if self is a Number or if self is independent of deps (when given).

        This should be used when you don't know if self is an Add or not but
        you want to treat self as an Add or if you want to process the
        individual arguments of the tail of self as an Add.

        - if you know self is an Add and want only the head, use self.args[0];
        - if you don't want to process the arguments of the tail but need the
          tail then use self.as_two_terms() which gives the head and tail.
        - if you want to split self into an independent and dependent parts
          use ``self.as_independent(*deps)``

        >>> from sympy import S
        >>> from sympy.abc import x, y
        >>> (S(3)).as_coeff_add()
        (3, ())
        >>> (3 + x).as_coeff_add()
        (3, (x,))
        >>> (3 + x + y).as_coeff_add(x)
        (y + 3, (x,))
        >>> (3 + y).as_coeff_add(x)
        (y + 3, ())

        """
        if deps:
            if not self.has(*deps):
                return self, tuple()
        return S.Zero, (self,)

    def primitive(self):
        """Return the positive Rational that can be extracted non-recursively
        from every term of self (i.e., self is treated like an Add). This is
        like the as_coeff_Mul() method but primitive always extracts a positive
        Rational (never a negative or a Float).

        Examples
        ========

        >>> from sympy.abc import x
        >>> (3*(x + 1)**2).primitive()
        (3, (x + 1)**2)
        >>> a = (6*x + 2); a.primitive()
        (2, 3*x + 1)
        >>> b = (x/2 + 3); b.primitive()
        (1/2, x + 6)
        >>> (a*b).primitive() == (1, a*b)
        True
        """
        if not self:
            return S.One, S.Zero
        c, r = self.as_coeff_Mul(rational=True)
        if c.is_negative:
            c, r = -c, -r
        return c, r

    def as_content_primitive(self, radical=False, clear=True):
        """This method should recursively remove a Rational from all arguments
        and return that (content) and the new self (primitive). The content
        should always be positive and ``Mul(*foo.as_content_primitive()) == foo``.
        The primitive need not be in canonical form and should try to preserve
        the underlying structure if possible (i.e. expand_mul should not be
        applied to self).

        Examples
        ========

        >>> from sympy import sqrt
        >>> from sympy.abc import x, y, z

        >>> eq = 2 + 2*x + 2*y*(3 + 3*y)

        The as_content_primitive function is recursive and retains structure:

        >>> eq.as_content_primitive()
        (2, x + 3*y*(y + 1) + 1)

        Integer powers will have Rationals extracted from the base:

        >>> ((2 + 6*x)**2).as_content_primitive()
        (4, (3*x + 1)**2)
        >>> ((2 + 6*x)**(2*y)).as_content_primitive()
        (1, (2*(3*x + 1))**(2*y))

        Terms may end up joining once their as_content_primitives are added:

        >>> ((5*(x*(1 + y)) + 2*x*(3 + 3*y))).as_content_primitive()
        (11, x*(y + 1))
        >>> ((3*(x*(1 + y)) + 2*x*(3 + 3*y))).as_content_primitive()
        (9, x*(y + 1))
        >>> ((3*(z*(1 + y)) + 2.0*x*(3 + 3*y))).as_content_primitive()
        (1, 6.0*x*(y + 1) + 3*z*(y + 1))
        >>> ((5*(x*(1 + y)) + 2*x*(3 + 3*y))**2).as_content_primitive()
        (121, x**2*(y + 1)**2)
        >>> ((5*(x*(1 + y)) + 2.0*x*(3 + 3*y))**2).as_content_primitive()
        (1, 121.0*x**2*(y + 1)**2)

        Radical content can also be factored out of the primitive:

        >>> (2*sqrt(2) + 4*sqrt(10)).as_content_primitive(radical=True)
        (2, sqrt(2)*(1 + 2*sqrt(5)))

        If clear=False (default is True) then content will not be removed
        from an Add if it can be distributed to leave one or more
        terms with integer coefficients.

        >>> (x/2 + y).as_content_primitive()
        (1/2, x + 2*y)
        >>> (x/2 + y).as_content_primitive(clear=False)
        (1, x/2 + y)
        """
        return S.One, self

    def as_numer_denom(self):
        """ expression -> a/b -> a, b

        This is just a stub that should be defined by
        an object's class methods to get anything else.

        See Also
        ========
        normal: return a/b instead of a, b
        """

        return self, S.One

    def normal(self):
        from .mul import _unevaluated_Mul
        n, d = self.as_numer_denom()
        if d is S.One:
            return n
        if d.is_Number:
            return _unevaluated_Mul(n, 1/d)
        else:
            return n/d

    def extract_multiplicatively(self, c):
        """Return None if it's not possible to make self in the form
           c * something in a nice way, i.e. preserving the properties
           of arguments of self.

           Examples
           ========

           >>> from sympy import symbols, Rational

           >>> x, y = symbols('x,y', real=True)

           >>> ((x*y)**3).extract_multiplicatively(x**2 * y)
           x*y**2

           >>> ((x*y)**3).extract_multiplicatively(x**4 * y)

           >>> (2*x).extract_multiplicatively(2)
           x

           >>> (2*x).extract_multiplicatively(3)

           >>> (Rational(1, 2)*x).extract_multiplicatively(3)
           x/6

        """
        c = sympify(c)
        if self is S.NaN:
            return None
        if c is S.One:
            return self
        elif c == self:
            return S.One

        if c.is_Add:
            cc, pc = c.primitive()
            if cc is not S.One:
                c = Mul(cc, pc, evaluate=False)

        if c.is_Mul:
            a, b = c.as_two_terms()
            x = self.extract_multiplicatively(a)
            if x is not None:
                return x.extract_multiplicatively(b)

        quotient = self / c
        if self.is_Number:
            if self is S.Infinity:
                if c.is_positive:
                    return S.Infinity
            elif self is S.NegativeInfinity:
                if c.is_negative:
                    return S.Infinity
                elif c.is_positive:
                    return S.NegativeInfinity
            elif self is S.ComplexInfinity:
                if not c.is_zero:
                    return S.ComplexInfinity
            elif self.is_Integer:
                if not quotient.is_Integer:
                    return None
                elif self.is_positive and quotient.is_negative:
                    return None
                else:
                    return quotient
            elif self.is_Rational:
                if not quotient.is_Rational:
                    return None
                elif self.is_positive and quotient.is_negative:
                    return None
                else:
                    return quotient
            elif self.is_Float:
                if not quotient.is_Float:
                    return None
                elif self.is_positive and quotient.is_negative:
                    return None
                else:
                    return quotient
        elif self.is_NumberSymbol or self.is_Symbol or self is S.ImaginaryUnit:
            if quotient.is_Mul and len(quotient.args) == 2:
                if quotient.args[0].is_Integer and quotient.args[0].is_positive and quotient.args[1] == self:
                    return quotient
            elif quotient.is_Integer and c.is_Number:
                return quotient
        elif self.is_Add:
            cs, ps = self.primitive()
            # assert cs >= 1
            if c.is_Number and c is not S.NegativeOne:
                # assert c != 1 (handled at top)
                if cs is not S.One:
                    if c.is_negative:
                        xc = -(cs.extract_multiplicatively(-c))
                    else:
                        xc = cs.extract_multiplicatively(c)
                    if xc is not None:
                        return xc*ps  # rely on 2-arg Mul to restore Add
                return  # |c| != 1 can only be extracted from cs
            if c == ps:
                return cs
            # check args of ps
            newargs = []
            for arg in ps.args:
                newarg = arg.extract_multiplicatively(c)
                if newarg is None:
                    return  # all or nothing
                newargs.append(newarg)
            # args should be in same order so use unevaluated return
            if cs is not S.One:
                return Add._from_args([cs*t for t in newargs])
            else:
                return Add._from_args(newargs)
        elif self.is_Mul:
            args = list(self.args)
            for i, arg in enumerate(args):
                newarg = arg.extract_multiplicatively(c)
                if newarg is not None:
                    args[i] = newarg
                    return Mul(*args)
        elif self.is_Pow:
            if c.is_Pow and c.base == self.base:
                new_exp = self.exp.extract_additively(c.exp)
                if new_exp is not None:
                    return self.base ** (new_exp)
            elif c == self.base:
                new_exp = self.exp.extract_additively(1)
                if new_exp is not None:
                    return self.base ** (new_exp)

    def extract_additively(self, c):
        """Return self - c if it's possible to subtract c from self and
        make all matching coefficients move towards zero, else return None.

        Examples
        ========

        >>> from sympy.abc import x, y
        >>> e = 2*x + 3
        >>> e.extract_additively(x + 1)
        x + 2
        >>> e.extract_additively(3*x)
        >>> e.extract_additively(4)
        >>> (y*(x + 1)).extract_additively(x + 1)
        >>> ((x + 1)*(x + 2*y + 1) + 3).extract_additively(x + 1)
        (x + 1)*(x + 2*y) + 3

        Sometimes auto-expansion will return a less simplified result
        than desired; gcd_terms might be used in such cases:

        >>> from sympy import gcd_terms
        >>> (4*x*(y + 1) + y).extract_additively(x)
        4*x*(y + 1) + x*(4*y + 3) - x*(4*y + 4) + y
        >>> gcd_terms(_)
        x*(4*y + 3) + y

        See Also
        ========
        extract_multiplicatively
        coeff
        as_coefficient

        """

        c = sympify(c)
        if self is S.NaN:
            return None
        if c is S.Zero:
            return self
        elif c == self:
            return S.Zero
        elif self is S.Zero:
            return None

        if self.is_Number:
            if not c.is_Number:
                return None
            co = self
            diff = co - c
            # XXX should we match types? i.e should 3 - .1 succeed?
            if (co > 0 and diff > 0 and diff < co or
                    co < 0 and diff < 0 and diff > co):
                return diff
            return None

        if c.is_Number:
            co, t = self.as_coeff_Add()
            xa = co.extract_additively(c)
            if xa is None:
                return None
            return xa + t

        # handle the args[0].is_Number case separately
        # since we will have trouble looking for the coeff of
        # a number.
        if c.is_Add and c.args[0].is_Number:
            # whole term as a term factor
            co = self.coeff(c)
            xa0 = (co.extract_additively(1) or 0)*c
            if xa0:
                diff = self - co*c
                return (xa0 + (diff.extract_additively(c) or diff)) or None
            # term-wise
            h, t = c.as_coeff_Add()
            sh, st = self.as_coeff_Add()
            xa = sh.extract_additively(h)
            if xa is None:
                return None
            xa2 = st.extract_additively(t)
            if xa2 is None:
                return None
            return xa + xa2

        # whole term as a term factor
        co = self.coeff(c)
        xa0 = (co.extract_additively(1) or 0)*c
        if xa0:
            diff = self - co*c
            return (xa0 + (diff.extract_additively(c) or diff)) or None
        # term-wise
        coeffs = []
        for a in Add.make_args(c):
            ac, at = a.as_coeff_Mul()
            co = self.coeff(at)
            if not co:
                return None
            coc, cot = co.as_coeff_Add()
            xa = coc.extract_additively(ac)
            if xa is None:
                return None
            self -= co*at
            coeffs.append((cot + xa)*at)
        coeffs.append(self)
        return Add(*coeffs)

    @property
    def expr_free_symbols(self):
        """
        Like ``free_symbols``, but returns the free symbols only if they are contained in an expression node.

        Examples
        ========

        >>> from sympy.abc import x, y
        >>> (x + y).expr_free_symbols
        {x, y}

        If the expression is contained in a non-expression object, don't return
        the free symbols. Compare:

        >>> from sympy import Tuple
        >>> t = Tuple(x + y)
        >>> t.expr_free_symbols
        set()
        >>> t.free_symbols
        {x, y}
        """
        return {j for i in self.args for j in i.expr_free_symbols}

    def could_extract_minus_sign(self):
        """Return True if self is not in a canonical form with respect
        to its sign.

        For most expressions, e, there will be a difference in e and -e.
        When there is, True will be returned for one and False for the
        other; False will be returned if there is no difference.

        Examples
        ========

        >>> from sympy.abc import x, y
        >>> e = x - y
        >>> {i.could_extract_minus_sign() for i in (e, -e)}
        {False, True}

        """
        negative_self = -self
        if self == negative_self:
            return False  # e.g. zoo*x == -zoo*x
        self_has_minus = (self.extract_multiplicatively(-1) is not None)
        negative_self_has_minus = (
            (negative_self).extract_multiplicatively(-1) is not None)
        if self_has_minus != negative_self_has_minus:
            return self_has_minus
        else:
            if self.is_Add:
                # We choose the one with less arguments with minus signs
                all_args = len(self.args)
                negative_args = len([False for arg in self.args if arg.could_extract_minus_sign()])
                positive_args = all_args - negative_args
                if positive_args > negative_args:
                    return False
                elif positive_args < negative_args:
                    return True
            elif self.is_Mul:
                # We choose the one with an odd number of minus signs
                num, den = self.as_numer_denom()
                args = Mul.make_args(num) + Mul.make_args(den)
                arg_signs = [arg.could_extract_minus_sign() for arg in args]
                negative_args = list(filter(None, arg_signs))
                return len(negative_args) % 2 == 1

            # As a last resort, we choose the one with greater value of .sort_key()
            return bool(self.sort_key() < negative_self.sort_key())

    def extract_branch_factor(self, allow_half=False):
        """
        Try to write self as ``exp_polar(2*pi*I*n)*z`` in a nice way.
        Return (z, n).

        >>> from sympy import exp_polar, I, pi
        >>> from sympy.abc import x, y
        >>> exp_polar(I*pi).extract_branch_factor()
        (exp_polar(I*pi), 0)
        >>> exp_polar(2*I*pi).extract_branch_factor()
        (1, 1)
        >>> exp_polar(-pi*I).extract_branch_factor()
        (exp_polar(I*pi), -1)
        >>> exp_polar(3*pi*I + x).extract_branch_factor()
        (exp_polar(x + I*pi), 1)
        >>> (y*exp_polar(-5*pi*I)*exp_polar(3*pi*I + 2*pi*x)).extract_branch_factor()
        (y*exp_polar(2*pi*x), -1)
        >>> exp_polar(-I*pi/2).extract_branch_factor()
        (exp_polar(-I*pi/2), 0)

        If allow_half is True, also extract exp_polar(I*pi):

        >>> exp_polar(I*pi).extract_branch_factor(allow_half=True)
        (1, 1/2)
        >>> exp_polar(2*I*pi).extract_branch_factor(allow_half=True)
        (1, 1)
        >>> exp_polar(3*I*pi).extract_branch_factor(allow_half=True)
        (1, 3/2)
        >>> exp_polar(-I*pi).extract_branch_factor(allow_half=True)
        (1, -1/2)
        """
        from sympy import exp_polar, pi, I, ceiling, Add
        n = S(0)
        res = S(1)
        args = Mul.make_args(self)
        exps = []
        for arg in args:
            if isinstance(arg, exp_polar):
                exps += [arg.exp]
            else:
                res *= arg
        piimult = S(0)
        extras = []
        while exps:
            exp = exps.pop()
            if exp.is_Add:
                exps += exp.args
                continue
            if exp.is_Mul:
                coeff = exp.as_coefficient(pi*I)
                if coeff is not None:
                    piimult += coeff
                    continue
            extras += [exp]
        if piimult.is_number:
            coeff = piimult
            tail = ()
        else:
            coeff, tail = piimult.as_coeff_add(*piimult.free_symbols)
        # round down to nearest multiple of 2
        branchfact = ceiling(coeff/2 - S(1)/2)*2
        n += branchfact/2
        c = coeff - branchfact
        if allow_half:
            nc = c.extract_additively(1)
            if nc is not None:
                n += S(1)/2
                c = nc
        newexp = pi*I*Add(*((c, ) + tail)) + Add(*extras)
        if newexp != 0:
            res *= exp_polar(newexp)
        return res, n

    def _eval_is_polynomial(self, syms):
        if self.free_symbols.intersection(syms) == set([]):
            return True
        return False

    def is_polynomial(self, *syms):
        r"""
        Return True if self is a polynomial in syms and False otherwise.

        This checks if self is an exact polynomial in syms.  This function
        returns False for expressions that are "polynomials" with symbolic
        exponents.  Thus, you should be able to apply polynomial algorithms to
        expressions for which this returns True, and Poly(expr, \*syms) should
        work if and only if expr.is_polynomial(\*syms) returns True. The
        polynomial does not have to be in expanded form.  If no symbols are
        given, all free symbols in the expression will be used.

        This is not part of the assumptions system.  You cannot do
        Symbol('z', polynomial=True).

        Examples
        ========

        >>> from sympy import Symbol
        >>> x = Symbol('x')
        >>> ((x**2 + 1)**4).is_polynomial(x)
        True
        >>> ((x**2 + 1)**4).is_polynomial()
        True
        >>> (2**x + 1).is_polynomial(x)
        False


        >>> n = Symbol('n', nonnegative=True, integer=True)
        >>> (x**n + 1).is_polynomial(x)
        False

        This function does not attempt any nontrivial simplifications that may
        result in an expression that does not appear to be a polynomial to
        become one.

        >>> from sympy import sqrt, factor, cancel
        >>> y = Symbol('y', positive=True)
        >>> a = sqrt(y**2 + 2*y + 1)
        >>> a.is_polynomial(y)
        False
        >>> factor(a)
        y + 1
        >>> factor(a).is_polynomial(y)
        True

        >>> b = (y**2 + 2*y + 1)/(y + 1)
        >>> b.is_polynomial(y)
        False
        >>> cancel(b)
        y + 1
        >>> cancel(b).is_polynomial(y)
        True

        See also .is_rational_function()

        """
        if syms:
            syms = set(map(sympify, syms))
        else:
            syms = self.free_symbols

        if syms.intersection(self.free_symbols) == set([]):
            # constant polynomial
            return True
        else:
            return self._eval_is_polynomial(syms)

    def _eval_is_rational_function(self, syms):
        if self.free_symbols.intersection(syms) == set([]):
            return True
        return False

    def is_rational_function(self, *syms):
        """
        Test whether function is a ratio of two polynomials in the given
        symbols, syms. When syms is not given, all free symbols will be used.
        The rational function does not have to be in expanded or in any kind of
        canonical form.

        This function returns False for expressions that are "rational
        functions" with symbolic exponents.  Thus, you should be able to call
        .as_numer_denom() and apply polynomial algorithms to the result for
        expressions for which this returns True.

        This is not part of the assumptions system.  You cannot do
        Symbol('z', rational_function=True).

        Examples
        ========

        >>> from sympy import Symbol, sin
        >>> from sympy.abc import x, y

        >>> (x/y).is_rational_function()
        True

        >>> (x**2).is_rational_function()
        True

        >>> (x/sin(y)).is_rational_function(y)
        False

        >>> n = Symbol('n', integer=True)
        >>> (x**n + 1).is_rational_function(x)
        False

        This function does not attempt any nontrivial simplifications that may
        result in an expression that does not appear to be a rational function
        to become one.

        >>> from sympy import sqrt, factor
        >>> y = Symbol('y', positive=True)
        >>> a = sqrt(y**2 + 2*y + 1)/y
        >>> a.is_rational_function(y)
        False
        >>> factor(a)
        (y + 1)/y
        >>> factor(a).is_rational_function(y)
        True

        See also is_algebraic_expr().

        """
        if self in [S.NaN, S.Infinity, -S.Infinity, S.ComplexInfinity]:
            return False

        if syms:
            syms = set(map(sympify, syms))
        else:
            syms = self.free_symbols

        if syms.intersection(self.free_symbols) == set([]):
            # constant rational function
            return True
        else:
            return self._eval_is_rational_function(syms)

    def _eval_is_algebraic_expr(self, syms):
        if self.free_symbols.intersection(syms) == set([]):
            return True
        return False

    def is_algebraic_expr(self, *syms):
        """
        This tests whether a given expression is algebraic or not, in the
        given symbols, syms. When syms is not given, all free symbols
        will be used. The rational function does not have to be in expanded
        or in any kind of canonical form.

        This function returns False for expressions that are "algebraic
        expressions" with symbolic exponents. This is a simple extension to the
        is_rational_function, including rational exponentiation.

        Examples
        ========

        >>> from sympy import Symbol, sqrt
        >>> x = Symbol('x', real=True)
        >>> sqrt(1 + x).is_rational_function()
        False
        >>> sqrt(1 + x).is_algebraic_expr()
        True

        This function does not attempt any nontrivial simplifications that may
        result in an expression that does not appear to be an algebraic
        expression to become one.

        >>> from sympy import exp, factor
        >>> a = sqrt(exp(x)**2 + 2*exp(x) + 1)/(exp(x) + 1)
        >>> a.is_algebraic_expr(x)
        False
        >>> factor(a).is_algebraic_expr()
        True

        See Also
        ========
        is_rational_function()

        References
        ==========

        - https://en.wikipedia.org/wiki/Algebraic_expression

        """
        if syms:
            syms = set(map(sympify, syms))
        else:
            syms = self.free_symbols

        if syms.intersection(self.free_symbols) == set([]):
            # constant algebraic expression
            return True
        else:
            return self._eval_is_algebraic_expr(syms)

    ###################################################################################
    ##################### SERIES, LEADING TERM, LIMIT, ORDER METHODS ##################
    ###################################################################################

    def series(self, x=None, x0=0, n=6, dir="+", logx=None):
        """
        Series expansion of "self" around ``x = x0`` yielding either terms of
        the series one by one (the lazy series given when n=None), else
        all the terms at once when n != None.

        Returns the series expansion of "self" around the point ``x = x0``
        with respect to ``x`` up to ``O((x - x0)**n, x, x0)`` (default n is 6).

        If ``x=None`` and ``self`` is univariate, the univariate symbol will
        be supplied, otherwise an error will be raised.

        >>> from sympy import cos, exp
        >>> from sympy.abc import x, y
        >>> cos(x).series()
        1 - x**2/2 + x**4/24 + O(x**6)
        >>> cos(x).series(n=4)
        1 - x**2/2 + O(x**4)
        >>> cos(x).series(x, x0=1, n=2)
        cos(1) - (x - 1)*sin(1) + O((x - 1)**2, (x, 1))
        >>> e = cos(x + exp(y))
        >>> e.series(y, n=2)
        cos(x + 1) - y*sin(x + 1) + O(y**2)
        >>> e.series(x, n=2)
        cos(exp(y)) - x*sin(exp(y)) + O(x**2)

        If ``n=None`` then a generator of the series terms will be returned.

        >>> term=cos(x).series(n=None)
        >>> [next(term) for i in range(2)]
        [1, -x**2/2]

        For ``dir=+`` (default) the series is calculated from the right and
        for ``dir=-`` the series from the left. For smooth functions this
        flag will not alter the results.

        >>> abs(x).series(dir="+")
        x
        >>> abs(x).series(dir="-")
        -x

        """
        from sympy import collect, Dummy, Order, Rational, Symbol, ceiling
        if x is None:
            syms = self.free_symbols
            if not syms:
                return self
            elif len(syms) > 1:
                raise ValueError('x must be given for multivariate functions.')
            x = syms.pop()

        if isinstance(x, Symbol):
            dep = x in self.free_symbols
        else:
            d = Dummy()
            dep = d in self.xreplace({x: d}).free_symbols
        if not dep:
            if n is None:
                return (s for s in [self])
            else:
                return self

        if len(dir) != 1 or dir not in '+-':
            raise ValueError("Dir must be '+' or '-'")

        if x0 in [S.Infinity, S.NegativeInfinity]:
            sgn = 1 if x0 is S.Infinity else -1
            s = self.subs(x, sgn/x).series(x, n=n, dir='+')
            if n is None:
                return (si.subs(x, sgn/x) for si in s)
            return s.subs(x, sgn/x)


        # use rep to shift origin to x0 and change sign (if dir is negative)
        # and undo the process with rep2
        if x0 or dir == '-':
            if dir == '-':
                rep = -x + x0
                rep2 = -x
                rep2b = x0
            else:
                rep = x + x0
                rep2 = x
                rep2b = -x0
            s = self.subs(x, rep).series(x, x0=0, n=n, dir='+', logx=logx)
            if n is None:  # lseries...
                return (si.subs(x, rep2 + rep2b) for si in s)
            return s.subs(x, rep2 + rep2b)

        # from here on it's x0=0 and dir='+' handling

        if x.is_positive is x.is_negative is None or x.is_Symbol is not True:
            # replace x with an x that has a positive assumption
            xpos = Dummy('x', positive=True, finite=True)
            rv = self.subs(x, xpos).series(xpos, x0, n, dir, logx=logx)
            if n is None:
                return (s.subs(xpos, x) for s in rv)
            else:
                return rv.subs(xpos, x)

        if n is not None:  # nseries handling
            s1 = self._eval_nseries(x, n=n, logx=logx)
            o = s1.getO() or S.Zero
            if o:
                # make sure the requested order is returned
                ngot = o.getn()
                if ngot > n:
                    # leave o in its current form (e.g. with x*log(x)) so
                    # it eats terms properly, then replace it below
                    if n != 0:
                        s1 += o.subs(x, x**Rational(n, ngot))
                    else:
                        s1 += Order(1, x)
                elif ngot < n:
                    # increase the requested number of terms to get the desired
                    # number keep increasing (up to 9) until the received order
                    # is different than the original order and then predict how
                    # many additional terms are needed
                    for more in range(1, 9):
                        s1 = self._eval_nseries(x, n=n + more, logx=logx)
                        newn = s1.getn()
                        if newn != ngot:
                            ndo = n + ceiling((n - ngot)*more/(newn - ngot))
                            s1 = self._eval_nseries(x, n=ndo, logx=logx)
                            while s1.getn() < n:
                                s1 = self._eval_nseries(x, n=ndo, logx=logx)
                                ndo += 1
                            break
                    else:
                        raise ValueError('Could not calculate %s terms for %s'
                                         % (str(n), self))
                    s1 += Order(x**n, x)
                o = s1.getO()
                s1 = s1.removeO()
            else:
                o = Order(x**n, x)
                s1done = s1.doit()
                if (s1done + o).removeO() == s1done:
                    o = S.Zero

            try:
                return collect(s1, x) + o
            except NotImplementedError:
                return s1 + o

        else:  # lseries handling
            def yield_lseries(s):
                """Return terms of lseries one at a time."""
                for si in s:
                    if not si.is_Add:
                        yield si
                        continue
                    # yield terms 1 at a time if possible
                    # by increasing order until all the
                    # terms have been returned
                    yielded = 0
                    o = Order(si, x)*x
                    ndid = 0
                    ndo = len(si.args)
                    while 1:
                        do = (si - yielded + o).removeO()
                        o *= x
                        if not do or do.is_Order:
                            continue
                        if do.is_Add:
                            ndid += len(do.args)
                        else:
                            ndid += 1
                        yield do
                        if ndid == ndo:
                            break
                        yielded += do

            return yield_lseries(self.removeO()._eval_lseries(x, logx=logx))

    def taylor_term(self, n, x, *previous_terms):
        """General method for the taylor term.

        This method is slow, because it differentiates n-times. Subclasses can
        redefine it to make it faster by using the "previous_terms".
        """
        from sympy import Dummy, factorial
        x = sympify(x)
        _x = Dummy('x')
        return self.subs(x, _x).diff(_x, n).subs(_x, x).subs(x, 0) * x**n / factorial(n)

    def lseries(self, x=None, x0=0, dir='+', logx=None):
        """
        Wrapper for series yielding an iterator of the terms of the series.

        Note: an infinite series will yield an infinite iterator. The following,
        for exaxmple, will never terminate. It will just keep printing terms
        of the sin(x) series::

          for term in sin(x).lseries(x):
              print term

        The advantage of lseries() over nseries() is that many times you are
        just interested in the next term in the series (i.e. the first term for
        example), but you don't know how many you should ask for in nseries()
        using the "n" parameter.

        See also nseries().
        """
        return self.series(x, x0, n=None, dir=dir, logx=logx)

    def _eval_lseries(self, x, logx=None):
        # default implementation of lseries is using nseries(), and adaptively
        # increasing the "n". As you can see, it is not very efficient, because
        # we are calculating the series over and over again. Subclasses should
        # override this method and implement much more efficient yielding of
        # terms.
        n = 0
        series = self._eval_nseries(x, n=n, logx=logx)
        if not series.is_Order:
            if series.is_Add:
                yield series.removeO()
            else:
                yield series
            return

        while series.is_Order:
            n += 1
            series = self._eval_nseries(x, n=n, logx=logx)
        e = series.removeO()
        yield e
        while 1:
            while 1:
                n += 1
                series = self._eval_nseries(x, n=n, logx=logx).removeO()
                if e != series:
                    break
            yield series - e
            e = series

    def nseries(self, x=None, x0=0, n=6, dir='+', logx=None):
        """
        Wrapper to _eval_nseries if assumptions allow, else to series.

        If x is given, x0 is 0, dir='+', and self has x, then _eval_nseries is
        called. This calculates "n" terms in the innermost expressions and
        then builds up the final series just by "cross-multiplying" everything
        out.

        The optional ``logx`` parameter can be used to replace any log(x) in the
        returned series with a symbolic value to avoid evaluating log(x) at 0. A
        symbol to use in place of log(x) should be provided.

        Advantage -- it's fast, because we don't have to determine how many
        terms we need to calculate in advance.

        Disadvantage -- you may end up with less terms than you may have
        expected, but the O(x**n) term appended will always be correct and
        so the result, though perhaps shorter, will also be correct.

        If any of those assumptions is not met, this is treated like a
        wrapper to series which will try harder to return the correct
        number of terms.

        See also lseries().

        Examples
        ========

        >>> from sympy import sin, log, Symbol
        >>> from sympy.abc import x, y
        >>> sin(x).nseries(x, 0, 6)
        x - x**3/6 + x**5/120 + O(x**6)
        >>> log(x+1).nseries(x, 0, 5)
        x - x**2/2 + x**3/3 - x**4/4 + O(x**5)

        Handling of the ``logx`` parameter --- in the following example the
        expansion fails since ``sin`` does not have an asymptotic expansion
        at -oo (the limit of log(x) as x approaches 0):

        >>> e = sin(log(x))
        >>> e.nseries(x, 0, 6)
        Traceback (most recent call last):
        ...
        PoleError: ...
        ...
        >>> logx = Symbol('logx')
        >>> e.nseries(x, 0, 6, logx=logx)
        sin(logx)

        In the following example, the expansion works but gives only an Order term
        unless the ``logx`` parameter is used:

        >>> e = x**y
        >>> e.nseries(x, 0, 2)
        O(log(x)**2)
        >>> e.nseries(x, 0, 2, logx=logx)
        exp(logx*y)

        """
        if x and not x in self.free_symbols:
            return self
        if x is None or x0 or dir != '+':  # {see XPOS above} or (x.is_positive == x.is_negative == None):
            return self.series(x, x0, n, dir)
        else:
            return self._eval_nseries(x, n=n, logx=logx)

    def _eval_nseries(self, x, n, logx):
        """
        Return terms of series for self up to O(x**n) at x=0
        from the positive direction.

        This is a method that should be overridden in subclasses. Users should
        never call this method directly (use .nseries() instead), so you don't
        have to write docstrings for _eval_nseries().
        """
        from sympy.utilities.misc import filldedent
        raise NotImplementedError(filldedent("""
                     The _eval_nseries method should be added to
                     %s to give terms up to O(x**n) at x=0
                     from the positive direction so it is available when
                     nseries calls it.""" % self.func)
                     )

    def limit(self, x, xlim, dir='+'):
        """ Compute limit x->xlim.
        """
        from sympy.series.limits import limit
        return limit(self, x, xlim, dir)

    def compute_leading_term(self, x, logx=None):
        """
        as_leading_term is only allowed for results of .series()
        This is a wrapper to compute a series first.
        """
        from sympy import Dummy, log
        from sympy.series.gruntz import calculate_series

        if self.removeO() == 0:
            return self

        if logx is None:
            d = Dummy('logx')
            s = calculate_series(self, x, d).subs(d, log(x))
        else:
            s = calculate_series(self, x, logx)

        return s.as_leading_term(x)

    @cacheit
    def as_leading_term(self, *symbols):
        """
        Returns the leading (nonzero) term of the series expansion of self.

        The _eval_as_leading_term routines are used to do this, and they must
        always return a non-zero value.

        Examples
        ========

        >>> from sympy.abc import x
        >>> (1 + x + x**2).as_leading_term(x)
        1
        >>> (1/x**2 + x + x**2).as_leading_term(x)
        x**(-2)

        """
        from sympy import powsimp
        if len(symbols) > 1:
            c = self
            for x in symbols:
                c = c.as_leading_term(x)
            return c
        elif not symbols:
            return self
        x = sympify(symbols[0])
        if not x.is_symbol:
            raise ValueError('expecting a Symbol but got %s' % x)
        if x not in self.free_symbols:
            return self
        obj = self._eval_as_leading_term(x)
        if obj is not None:
            return powsimp(obj, deep=True, combine='exp')
        raise NotImplementedError('as_leading_term(%s, %s)' % (self, x))

    def _eval_as_leading_term(self, x):
        return self

    def as_coeff_exponent(self, x):
        """ ``c*x**e -> c,e`` where x can be any symbolic expression.
        """
        from sympy import collect
        s = collect(self, x)
        c, p = s.as_coeff_mul(x)
        if len(p) == 1:
            b, e = p[0].as_base_exp()
            if b == x:
                return c, e
        return s, S.Zero

    def leadterm(self, x):
        """
        Returns the leading term a*x**b as a tuple (a, b).

        Examples
        ========

        >>> from sympy.abc import x
        >>> (1+x+x**2).leadterm(x)
        (1, 0)
        >>> (1/x**2+x+x**2).leadterm(x)
        (1, -2)

        """
        from sympy import Dummy, log
        l = self.as_leading_term(x)
        d = Dummy('logx')
        if l.has(log(x)):
            l = l.subs(log(x), d)
        c, e = l.as_coeff_exponent(x)
        if x in c.free_symbols:
            from sympy.utilities.misc import filldedent
            raise ValueError(filldedent("""
                cannot compute leadterm(%s, %s). The coefficient
                should have been free of x but got %s""" % (self, x, c)))
        c = c.subs(d, log(x))
        return c, e

    def as_coeff_Mul(self, rational=False):
        """Efficiently extract the coefficient of a product. """
        return S.One, self

    def as_coeff_Add(self, rational=False):
        """Efficiently extract the coefficient of a summation. """
        return S.Zero, self

    def fps(self, x=None, x0=0, dir=1, hyper=True, order=4, rational=True,
            full=False):
        """
        Compute formal power power series of self.

        See the docstring of the :func:`fps` function in sympy.series.formal for
        more information.
        """
        from sympy.series.formal import fps

        return fps(self, x, x0, dir, hyper, order, rational, full)

    def fourier_series(self, limits=None):
        """Compute fourier sine/cosine series of self.

        See the docstring of the :func:`fourier_series` in sympy.series.fourier
        for more information.
        """
        from sympy.series.fourier import fourier_series

        return fourier_series(self, limits)

    ###################################################################################
    ##################### DERIVATIVE, INTEGRAL, FUNCTIONAL METHODS ####################
    ###################################################################################

    def diff(self, *symbols, **assumptions):
        assumptions.setdefault("evaluate", True)
        return Derivative(self, *symbols, **assumptions)

    ###########################################################################
    ###################### EXPRESSION EXPANSION METHODS #######################
    ###########################################################################

    # Relevant subclasses should override _eval_expand_hint() methods.  See
    # the docstring of expand() for more info.

    def _eval_expand_complex(self, **hints):
        real, imag = self.as_real_imag(**hints)
        return real + S.ImaginaryUnit*imag

    @staticmethod
    def _expand_hint(expr, hint, deep=True, **hints):
        """
        Helper for ``expand()``.  Recursively calls ``expr._eval_expand_hint()``.

        Returns ``(expr, hit)``, where expr is the (possibly) expanded
        ``expr`` and ``hit`` is ``True`` if ``expr`` was truly expanded and
        ``False`` otherwise.
        """
        hit = False
        # XXX: Hack to support non-Basic args
        #              |
        #              V
        if deep and getattr(expr, 'args', ()) and not expr.is_Atom:
            sargs = []
            for arg in expr.args:
                arg, arghit = Expr._expand_hint(arg, hint, **hints)
                hit |= arghit
                sargs.append(arg)

            if hit:
                expr = expr.func(*sargs)

        if hasattr(expr, hint):
            newexpr = getattr(expr, hint)(**hints)
            if newexpr != expr:
                return (newexpr, True)

        return (expr, hit)

    @cacheit
    def expand(self, deep=True, modulus=None, power_base=True, power_exp=True,
            mul=True, log=True, multinomial=True, basic=True, **hints):
        """
        Expand an expression using hints.

        See the docstring of the expand() function in sympy.core.function for
        more information.

        """
        from sympy.simplify.radsimp import fraction

        hints.update(power_base=power_base, power_exp=power_exp, mul=mul,
           log=log, multinomial=multinomial, basic=basic)

        expr = self
        if hints.pop('frac', False):
            n, d = [a.expand(deep=deep, modulus=modulus, **hints)
                    for a in fraction(self)]
            return n/d
        elif hints.pop('denom', False):
            n, d = fraction(self)
            return n/d.expand(deep=deep, modulus=modulus, **hints)
        elif hints.pop('numer', False):
            n, d = fraction(self)
            return n.expand(deep=deep, modulus=modulus, **hints)/d

        # Although the hints are sorted here, an earlier hint may get applied
        # at a given node in the expression tree before another because of how
        # the hints are applied.  e.g. expand(log(x*(y + z))) -> log(x*y +
        # x*z) because while applying log at the top level, log and mul are
        # applied at the deeper level in the tree so that when the log at the
        # upper level gets applied, the mul has already been applied at the
        # lower level.

        # Additionally, because hints are only applied once, the expression
        # may not be expanded all the way.   For example, if mul is applied
        # before multinomial, x*(x + 1)**2 won't be expanded all the way.  For
        # now, we just use a special case to make multinomial run before mul,
        # so that at least polynomials will be expanded all the way.  In the
        # future, smarter heuristics should be applied.
        # TODO: Smarter heuristics

        def _expand_hint_key(hint):
            """Make multinomial come before mul"""
            if hint == 'mul':
                return 'mulz'
            return hint

        for hint in sorted(hints.keys(), key=_expand_hint_key):
            use_hint = hints[hint]
            if use_hint:
                hint = '_eval_expand_' + hint
                expr, hit = Expr._expand_hint(expr, hint, deep=deep, **hints)

        while True:
            was = expr
            if hints.get('multinomial', False):
                expr, _ = Expr._expand_hint(
                    expr, '_eval_expand_multinomial', deep=deep, **hints)
            if hints.get('mul', False):
                expr, _ = Expr._expand_hint(
                    expr, '_eval_expand_mul', deep=deep, **hints)
            if hints.get('log', False):
                expr, _ = Expr._expand_hint(
                    expr, '_eval_expand_log', deep=deep, **hints)
            if expr == was:
                break

        if modulus is not None:
            modulus = sympify(modulus)

            if not modulus.is_Integer or modulus <= 0:
                raise ValueError(
                    "modulus must be a positive integer, got %s" % modulus)

            terms = []

            for term in Add.make_args(expr):
                coeff, tail = term.as_coeff_Mul(rational=True)

                coeff %= modulus

                if coeff:
                    terms.append(coeff*tail)

            expr = Add(*terms)

        return expr

    ###########################################################################
    ################### GLOBAL ACTION VERB WRAPPER METHODS ####################
    ###########################################################################

    def integrate(self, *args, **kwargs):
        """See the integrate function in sympy.integrals"""
        from sympy.integrals import integrate
        return integrate(self, *args, **kwargs)

    def simplify(self, ratio=1.7, measure=None, rational=False, inverse=False):
        """See the simplify function in sympy.simplify"""
        from sympy.simplify import simplify
        from sympy.core.function import count_ops
        measure = measure or count_ops
        return simplify(self, ratio, measure)

    def nsimplify(self, constants=[], tolerance=None, full=False):
        """See the nsimplify function in sympy.simplify"""
        from sympy.simplify import nsimplify
        return nsimplify(self, constants, tolerance, full)

    def separate(self, deep=False, force=False):
        """See the separate function in sympy.simplify"""
        from sympy.core.function import expand_power_base
        return expand_power_base(self, deep=deep, force=force)

    def collect(self, syms, func=None, evaluate=True, exact=False, distribute_order_term=True):
        """See the collect function in sympy.simplify"""
        from sympy.simplify import collect
        return collect(self, syms, func, evaluate, exact, distribute_order_term)

    def together(self, *args, **kwargs):
        """See the together function in sympy.polys"""
        from sympy.polys import together
        return together(self, *args, **kwargs)

    def apart(self, x=None, **args):
        """See the apart function in sympy.polys"""
        from sympy.polys import apart
        return apart(self, x, **args)

    def ratsimp(self):
        """See the ratsimp function in sympy.simplify"""
        from sympy.simplify import ratsimp
        return ratsimp(self)

    def trigsimp(self, **args):
        """See the trigsimp function in sympy.simplify"""
        from sympy.simplify import trigsimp
        return trigsimp(self, **args)

    def radsimp(self, **kwargs):
        """See the radsimp function in sympy.simplify"""
        from sympy.simplify import radsimp
        return radsimp(self, **kwargs)

    def powsimp(self, *args, **kwargs):
        """See the powsimp function in sympy.simplify"""
        from sympy.simplify import powsimp
        return powsimp(self, *args, **kwargs)

    def combsimp(self):
        """See the combsimp function in sympy.simplify"""
        from sympy.simplify import combsimp
        return combsimp(self)

    def gammasimp(self):
        """See the gammasimp function in sympy.simplify"""
        from sympy.simplify import gammasimp
        return gammasimp(self)

    def factor(self, *gens, **args):
        """See the factor() function in sympy.polys.polytools"""
        from sympy.polys import factor
        return factor(self, *gens, **args)

    def refine(self, assumption=True):
        """See the refine function in sympy.assumptions"""
        from sympy.assumptions import refine
        return refine(self, assumption)

    def cancel(self, *gens, **args):
        """See the cancel function in sympy.polys"""
        from sympy.polys import cancel
        return cancel(self, *gens, **args)

    def invert(self, g, *gens, **args):
        """Return the multiplicative inverse of ``self`` mod ``g``
        where ``self`` (and ``g``) may be symbolic expressions).

        See Also
        ========
        sympy.core.numbers.mod_inverse, sympy.polys.polytools.invert
        """
        from sympy.polys.polytools import invert
        from sympy.core.numbers import mod_inverse
        if self.is_number and getattr(g, 'is_number', True):
            return mod_inverse(self, g)
        return invert(self, g, *gens, **args)

    def round(self, n=None):
        """Return x rounded to the given decimal place.

        If a complex number would results, apply round to the real
        and imaginary components of the number.

        Examples
        ========

        >>> from sympy import pi, E, I, S, Add, Mul, Number
        >>> pi.round()
        3
        >>> pi.round(2)
        3.14
        >>> (2*pi + E*I).round()
        6 + 3*I

        The round method has a chopping effect:

        >>> (2*pi + I/10).round()
        6
        >>> (pi/10 + 2*I).round()
        2*I
        >>> (pi/10 + E*I).round(2)
        0.31 + 2.72*I

        Notes
        =====

        The Python builtin function, round, always returns a
        float in Python 2 while the SymPy round method (and
        round with a Number argument in Python 3) returns a
        Number.

        >>> from sympy.core.compatibility import PY3
        >>> isinstance(round(S(123), -2), Number if PY3 else float)
        True

        For a consistent behavior, and Python 3 rounding
        rules, import `round` from sympy.core.compatibility.

        >>> from sympy.core.compatibility import round
        >>> isinstance(round(S(123), -2), Number)
        True
        """
        from sympy.core.power import integer_log
        from sympy.core.numbers import Float

        x = self

        if not x.is_number:
            raise TypeError("can't round symbolic expression")
        if not x.is_Atom:
            if not pure_complex(x.n(2), or_real=True):
                raise TypeError(
                    'Expected a number but got %s:' % func_name(x))
        elif x in (S.NaN, S.Infinity, S.NegativeInfinity, S.ComplexInfinity):
            return x
        if not x.is_extended_real:
            i, r = x.as_real_imag()
            return i.round(n) + S.ImaginaryUnit*r.round(n)
        if not x:
            return S.Zero if n is None else x


        p = as_int(n or 0)

        if x.is_Integer:
            # XXX return Integer(round(int(x), p)) when Py2 is dropped
            if p >= 0:
                return x
            m = 10**-p
            i, r = divmod(abs(x), m)
            if i%2 and 2*r == m:
              i += 1
            elif 2*r > m:
                i += 1
            if x < 0:
                i *= -1
            return i*m

        digits_to_decimal = _mag(x)  # _mag(12) = 2, _mag(.012) = -1
        allow = digits_needed = digits_to_decimal + p
        precs = [f._prec for f in x.atoms(Float)]
        dps = prec_to_dps(max(precs)) if precs else None
        if dps is None:
            # assume everything is exact so use the Python
            # float default or whatever was requested
            dps = max(15, allow)
        else:
            allow = min(allow, dps)
        # this will shift all digits to right of decimal
        # and give us dps to work with as an int
        shift = -digits_to_decimal + dps
        extra = 1  # how far we look past known digits
        # NOTE
        # mpmath will calculate the binary representation to
        # an arbitrary number of digits but we must base our
        # answer on a finite number of those digits, e.g.
        # .575 2589569785738035/2**52 in binary.
        # mpmath shows us that the first 18 digits are
        #     >>> Float(.575).n(18)
        #     0.574999999999999956
        # The default precision is 15 digits and if we ask
        # for 15 we get
        #     >>> Float(.575).n(15)
        #     0.575000000000000
        # mpmath handles rounding at the 15th digit. But we
        # need to be careful since the user might be asking
        # for rounding at the last digit and our semantics
        # are to round toward the even final digit when there
        # is a tie. So the extra digit will be used to make
        # that decision. In this case, the value is the same
        # to 15 digits:
        #     >>> Float(.575).n(16)
        #     0.5750000000000000
        # Now converting this to the 15 known digits gives
        #     575000000000000.0
        # which rounds to integer
        #    5750000000000000
        # And now we can round to the desired digt, e.g. at
        # the second from the left and we get
        #    5800000000000000
        # and rescaling that gives
        #    0.58
        # as the final result.
        # If the value is made slightly less than 0.575 we might
        # still obtain the same value:
        #    >>> Float(.575-1e-16).n(16)*10**15
        #    574999999999999.8
        # What 15 digits best represents the known digits (which are
        # to the left of the decimal? 5750000000000000, the same as
        # before. The only way we will round down (in this case) is
        # if we declared that we had more than 15 digits of precision.
        # For example, if we use 16 digits of precision, the integer
        # we deal with is
        #    >>> Float(.575-1e-16).n(17)*10**16
        #    5749999999999998.4
        # and this now rounds to 5749999999999998 and (if we round to
        # the 2nd digit from the left) we get 5700000000000000.
        #
        xf = x.n(dps + extra)*Pow(10, shift)
        xi = Integer(xf)
        # use the last digit to select the value of xi
        # nearest to x before rounding at the desired digit
        sign = 1 if x > 0 else -1
        dif2 = sign*(xf - xi).n(extra)
        if dif2 < 0:
            raise NotImplementedError(
                'not expecting int(x) to round away from 0')
        if dif2 > .5:
            xi += sign  # round away from 0
        elif dif2 == .5:
            xi += sign if xi%2 else -sign  # round toward even
        # shift p to the new position
        ip = p - shift
        # let Python handle the int rounding then rescale
        xr = xi.round(ip) # when Py2 is drop make this round(xi.p, ip)
        # restore scale
        rv = Rational(xr, Pow(10, shift))
        # return Float or Integer
        if rv.is_Integer:
            if n is None:  # the single-arg case
                return rv
            # use str or else it won't be a float
            return Float(str(rv), dps)  # keep same precision
        else:
            if not allow and rv > self:
                allow += 1
            return Float(rv, allow)

    __round__ = round

    def _eval_derivative_matrix_lines(self, x):
        from sympy.matrices.expressions.matexpr import _LeftRightArgs
        return [_LeftRightArgs([S.One, S.One], higher=self._eval_derivative(x))]


class AtomicExpr(Atom, Expr):
    """
    A parent class for object which are both atoms and Exprs.

    For example: Symbol, Number, Rational, Integer, ...
    But not: Add, Mul, Pow, ...
    """
    is_number = False
    is_Atom = True

    __slots__ = []

    def _eval_derivative(self, s):
        if self == s:
            return S.One
        return S.Zero

    def _eval_derivative_n_times(self, s, n):
        from sympy import Piecewise, Eq
        from sympy import Tuple, MatrixExpr
        from sympy.matrices.common import MatrixCommon
        if isinstance(s, (MatrixCommon, Tuple, Iterable, MatrixExpr)):
            return super(AtomicExpr, self)._eval_derivative_n_times(s, n)
        if self == s:
            return Piecewise((self, Eq(n, 0)), (1, Eq(n, 1)), (0, True))
        else:
            return Piecewise((self, Eq(n, 0)), (0, True))

    def _eval_is_polynomial(self, syms):
        return True

    def _eval_is_rational_function(self, syms):
        return True

    def _eval_is_algebraic_expr(self, syms):
        return True

    def _eval_nseries(self, x, n, logx):
        return self

    @property
    def expr_free_symbols(self):
        return {self}


def _mag(x):
    """Return integer ``i`` such that .1 <= x/10**i < 1

    Examples
    ========

    >>> from sympy.core.expr import _mag
    >>> from sympy import Float
    >>> _mag(Float(.1))
    0
    >>> _mag(Float(.01))
    -1
    >>> _mag(Float(1234))
    4
    """
    from math import log10, ceil, log
    from sympy import Float
    xpos = abs(x.n())
    if not xpos:
        return S.Zero
    try:
        mag_first_dig = int(ceil(log10(xpos)))
    except (ValueError, OverflowError):
        mag_first_dig = int(ceil(Float(mpf_log(xpos._mpf_, 53))/log(10)))
    # check that we aren't off by 1
    if (xpos/10**mag_first_dig) >= 1:
        assert 1 <= (xpos/10**mag_first_dig) < 10
        mag_first_dig += 1
    return mag_first_dig


class UnevaluatedExpr(Expr):
    """
    Expression that is not evaluated unless released.

    Examples
    ========

    >>> from sympy import UnevaluatedExpr
    >>> from sympy.abc import a, b, x, y
    >>> x*(1/x)
    1
    >>> x*UnevaluatedExpr(1/x)
    x*1/x

    """

    def __new__(cls, arg, **kwargs):
        arg = _sympify(arg)
        obj = Expr.__new__(cls, arg, **kwargs)
        return obj

    def doit(self, **kwargs):
        if kwargs.get("deep", True):
            return self.args[0].doit(**kwargs)
        else:
            return self.args[0]


def _n2(a, b):
    """Return (a - b).evalf(2) if a and b are comparable, else None.
    This should only be used when a and b are already sympified.
    """
    # /!\ it is very important (see issue 8245) not to
    # use a re-evaluated number in the calculation of dif
    if a.is_comparable and b.is_comparable:
        dif = (a - b).evalf(2)
        if dif.is_comparable:
            return dif


def unchanged(func, *args):
    """Return True if `func` applied to the `args` is unchanged.
    Can be used instead of `assert foo == foo`.

    Examples
    ========

    >>> from sympy.core.expr import unchanged
    >>> from sympy.functions.elementary.trigonometric import cos
    >>> from sympy.core.numbers import pi

    >>> unchanged(cos, 1)  # instead of assert cos(1) == cos(1)
    True

    >>> unchanged(cos, pi)
    False
    """
    f = func(*args)
    return f.func == func and f.args == tuple([sympify(a) for a in args])


class ExprBuilder(object):
    def __init__(self, op, args=[], validator=None, check=True):
        if not hasattr(op, "__call__"):
            raise TypeError("op {} needs to be callable".format(op))
        self.op = op
        self.args = args
        self.validator = validator
        if (validator is not None) and check:
            self.validate()

    @staticmethod
    def _build_args(args):
        return [i.build() if isinstance(i, ExprBuilder) else i for i in args]

    def validate(self):
        if self.validator is None:
            return
        args = self._build_args(self.args)
        self.validator(*args)

    def build(self, check=True):
        args = self._build_args(self.args)
        if self.validator and check:
            self.validator(*args)
        return self.op(*args)

    def append_argument(self, arg, check=True):
        self.args.append(arg)
        if self.validator and check:
            self.validate(*self.args)

    def __getitem__(self, item):
        if item == 0:
            return self.op
        else:
            return self.args[item-1]

    def __repr__(self):
        return str(self.build())

    def search_element(self, elem):
        for i, arg in enumerate(self.args):
            if isinstance(arg, ExprBuilder):
                ret = arg.search_index(elem)
                if ret is not None:
                    return (i,) + ret
            elif id(arg) == id(elem):
                return (i,)
        return None


from .mul import Mul
from .add import Add
from .power import Pow
from .function import Derivative, Function
from .mod import Mod
from .exprtools import factor_terms
from .numbers import Integer, Rational<|MERGE_RESOLUTION|>--- conflicted
+++ resolved
@@ -739,41 +739,6 @@
         # prove. But tests seem to be working without that logic.
         #
         if diff.is_number:
-<<<<<<< HEAD
-            approx = diff.nsimplify()
-            if not approx:
-                # try to prove via self-consistency
-                surds = [s for s in diff.atoms(Pow) if s.args[0].is_Integer]
-                # it seems to work better to try big ones first
-                surds.sort(key=lambda x: -x.args[0])
-                for s in surds:
-                    try:
-                        # simplify is False here -- this expression has already
-                        # been identified as being hard to identify as zero;
-                        # we will handle the checking ourselves using nsimplify
-                        # to see if we are in the right ballpark or not and if so
-                        # *then* the simplification will be attempted.
-                        if s.is_Symbol:
-                            sol = list(solveset(diff, s))
-                        else:
-                            sol = [s]
-                        if sol:
-                            if s in sol:
-                                return True
-                            if s.is_extended_real:
-                                if any(nsimplify(si, [s]) == s and simplify(si) == s
-                                        for si in sol):
-                                    return True
-                    except NotImplementedError:
-                        pass
-
-                # try to prove with minimal_polynomial but know when
-                # *not* to use this or else it can take a long time. e.g. issue 8354
-                if True:  # change True to condition that assures non-hang
-                    try:
-                        mp = minimal_polynomial(diff)
-                        if mp.is_Symbol:
-=======
             # try to prove via self-consistency
             surds = [s for s in diff.atoms(Pow) if s.args[0].is_Integer]
             # it seems to work better to try big ones first
@@ -789,7 +754,6 @@
                     if sol:
                         if s in sol:
                             # the self-consistent result is present
->>>>>>> c50643a4
                             return True
                         if all(si.is_Integer for si in sol):
                             # perfect powers are removed at instantiation
