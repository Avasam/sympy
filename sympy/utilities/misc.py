"""Miscellaneous stuff that does not really fit anywhere else."""

from __future__ import annotations

import operator
import sys
import os
import re as _re
import struct
from textwrap import fill, dedent
<<<<<<< HEAD
from typing import Any, TypeVar
from typing_extensions import LiteralString
=======
from typing import TypeVar, Callable
>>>>>>> 554eacfa

_CallableT = TypeVar("_CallableT", bound=Callable)


class Undecidable(ValueError):
    # an error to be raised when a decision cannot be made definitively
    # where a definitive answer is needed
    pass


def filldedent(s, w=70, **kwargs) -> str:
    """
    Strips leading and trailing empty lines from a copy of ``s``, then dedents,
    fills and returns it.

    Empty line stripping serves to deal with docstrings like this one that
    start with a newline after the initial triple quote, inserting an empty
    line at the beginning of the string.

    Additional keyword arguments will be passed to ``textwrap.fill()``.

    See Also
    ========
    strlines, rawlines

    """
    return '\n' + fill(dedent(str(s)).strip('\n'), width=w, **kwargs)


def strlines(s, c=64, short=False) -> str | LiteralString:
    """Return a cut-and-pastable string that, when printed, is
    equivalent to the input.  The lines will be surrounded by
    parentheses and no line will be longer than c (default 64)
    characters. If the line contains newlines characters, the
    `rawlines` result will be returned.  If ``short`` is True
    (default is False) then if there is one line it will be
    returned without bounding parentheses.

    Examples
    ========

    >>> from sympy.utilities.misc import strlines
    >>> q = 'this is a long string that should be broken into shorter lines'
    >>> print(strlines(q, 40))
    (
    'this is a long string that should be b'
    'roken into shorter lines'
    )
    >>> q == (
    ... 'this is a long string that should be b'
    ... 'roken into shorter lines'
    ... )
    True

    See Also
    ========
    filldedent, rawlines
    """
    if not isinstance(s, str):
        raise ValueError('expecting string input')
    if '\n' in s:
        return rawlines(s)
    q = '"' if repr(s).startswith('"') else "'"
    q = (q,)*2
    if '\\' in s:  # use r-string
        m = '(\nr%s%%s%s\n)' % q
        j = '%s\nr%s' % q
        c -= 3
    else:
        m = '(\n%s%%s%s\n)' % q
        j = '%s\n%s' % q
        c -= 2
    out = []
    while s:
        out.append(s[:c])
        s=s[c:]
    if short and len(out) == 1:
        return (m % out[0]).splitlines()[1]  # strip bounding (\n...\n)
    return m % j.join(out)


def rawlines(s) -> str | LiteralString:
    """Return a cut-and-pastable string that, when printed, is equivalent
    to the input. Use this when there is more than one line in the
    string. The string returned is formatted so it can be indented
    nicely within tests; in some cases it is wrapped in the dedent
    function which has to be imported from textwrap.

    Examples
    ========

    Note: because there are characters in the examples below that need
    to be escaped because they are themselves within a triple quoted
    docstring, expressions below look more complicated than they would
    be if they were printed in an interpreter window.

    >>> from sympy.utilities.misc import rawlines
    >>> from sympy import TableForm
    >>> s = str(TableForm([[1, 10]], headings=(None, ['a', 'bee'])))
    >>> print(rawlines(s))
    (
        'a bee\\n'
        '-----\\n'
        '1 10 '
    )
    >>> print(rawlines('''this
    ... that'''))
    dedent('''\\
        this
        that''')

    >>> print(rawlines('''this
    ... that
    ... '''))
    dedent('''\\
        this
        that
        ''')

    >>> s = \"\"\"this
    ... is a triple '''
    ... \"\"\"
    >>> print(rawlines(s))
    dedent(\"\"\"\\
        this
        is a triple '''
        \"\"\")

    >>> print(rawlines('''this
    ... that
    ...     '''))
    (
        'this\\n'
        'that\\n'
        '    '
    )

    See Also
    ========
    filldedent, strlines
    """
    lines = s.split('\n')
    if len(lines) == 1:
        return repr(lines[0])
    triple = ["'''" in s, '"""' in s]
    if any(li.endswith(' ') for li in lines) or '\\' in s or all(triple):
        rv = []
        # add on the newlines
        trailing = s.endswith('\n')
        last = len(lines) - 1
        for i, li in enumerate(lines):
            if i != last or trailing:
                rv.append(repr(li + '\n'))
            else:
                rv.append(repr(li))
        return '(\n    %s\n)' % '\n    '.join(rv)
    else:
        rv = '\n    '.join(lines)
        if triple[0]:
            return 'dedent("""\\\n    %s""")' % rv
        else:
            return "dedent('''\\\n    %s''')" % rv

ARCH = str(struct.calcsize('P') * 8) + "-bit"


# XXX: PyPy does not support hash randomization
HASH_RANDOMIZATION = getattr(sys.flags, 'hash_randomization', False)

_debug_tmp: list[str] = []
_debug_iter = 0

def debug_decorator(func: _CallableT) -> _CallableT:
    """If SYMPY_DEBUG is True, it will print a nice execution tree with
    arguments and results of all decorated functions, else do nothing.
    """
    from sympy import SYMPY_DEBUG

    if not SYMPY_DEBUG:
        return func

    def maketree(f, *args, **kw):
        global _debug_tmp, _debug_iter
        oldtmp = _debug_tmp
        _debug_tmp = []
        _debug_iter += 1

        def tree(subtrees):
            def indent(s, variant=1):
                x = s.split("\n")
                r = "+-%s\n" % x[0]
                for a in x[1:]:
                    if a == "":
                        continue
                    if variant == 1:
                        r += "| %s\n" % a
                    else:
                        r += "  %s\n" % a
                return r
            if len(subtrees) == 0:
                return ""
            f = []
            for a in subtrees[:-1]:
                f.append(indent(a))
            f.append(indent(subtrees[-1], 2))
            return ''.join(f)

        # If there is a bug and the algorithm enters an infinite loop, enable the
        # following lines. It will print the names and parameters of all major functions
        # that are called, *before* they are called
        #from functools import reduce
        #print("%s%s %s%s" % (_debug_iter, reduce(lambda x, y: x + y, \
        #    map(lambda x: '-', range(1, 2 + _debug_iter))), f.__name__, args))

        r = f(*args, **kw)

        _debug_iter -= 1
        s = "%s%s = %s\n" % (f.__name__, args, r)
        if _debug_tmp != []:
            s += tree(_debug_tmp)
        _debug_tmp = oldtmp
        _debug_tmp.append(s)
        if _debug_iter == 0:
            print(_debug_tmp[0])
            _debug_tmp = []
        return r

    def decorated(*args, **kwargs):
        return maketree(func, *args, **kwargs)

    return decorated  # type: ignore


def debug(*args) -> None:
    """
    Print ``*args`` if SYMPY_DEBUG is True, else do nothing.
    """
    from sympy import SYMPY_DEBUG
    if SYMPY_DEBUG:
        print(*args, file=sys.stderr)


def debugf(string, args) -> None:
    """
    Print ``string%args`` if SYMPY_DEBUG is True, else do nothing. This is
    intended for debug messages using formatted strings.
    """
    from sympy import SYMPY_DEBUG
    if SYMPY_DEBUG:
        print(string%args, file=sys.stderr)


def find_executable(executable, path=None) -> str | None:
    """Try to find 'executable' in the directories listed in 'path' (a
    string listing directories separated by 'os.pathsep'; defaults to
    os.environ['PATH']).  Returns the complete filename or None if not
    found
    """
    from .exceptions import sympy_deprecation_warning
    sympy_deprecation_warning(
        """
        sympy.utilities.misc.find_executable() is deprecated. Use the standard
        library shutil.which() function instead.
        """,
        deprecated_since_version="1.7",
        active_deprecations_target="deprecated-find-executable",
    )
    if path is None:
        path = os.environ['PATH']
    paths = path.split(os.pathsep)
    extlist = ['']
    if os.name == 'os2':
        (base, ext) = os.path.splitext(executable)
        # executable files on OS/2 can have an arbitrary extension, but
        # .exe is automatically appended if no dot is present in the name
        if not ext:
            executable = executable + ".exe"
    elif sys.platform == 'win32':
        pathext = os.environ['PATHEXT'].lower().split(os.pathsep)
        (base, ext) = os.path.splitext(executable)
        if ext.lower() not in pathext:
            extlist = pathext
    for ext in extlist:
        execname = executable + ext
        if os.path.isfile(execname):
            return execname
        else:
            for p in paths:
                f = os.path.join(p, execname)
                if os.path.isfile(f):
                    return f

    return None


def func_name(x, short=False) -> str | Any:
    """Return function name of `x` (if defined) else the `type(x)`.
    If short is True and there is a shorter alias for the result,
    return the alias.

    Examples
    ========

    >>> from sympy.utilities.misc import func_name
    >>> from sympy import Matrix
    >>> from sympy.abc import x
    >>> func_name(Matrix.eye(3))
    'MutableDenseMatrix'
    >>> func_name(x < 1)
    'StrictLessThan'
    >>> func_name(x < 1, short=True)
    'Lt'
    """
    alias = {
    'GreaterThan': 'Ge',
    'StrictGreaterThan': 'Gt',
    'LessThan': 'Le',
    'StrictLessThan': 'Lt',
    'Equality': 'Eq',
    'Unequality': 'Ne',
    }
    typ = type(x)
    if str(typ).startswith("<type '"):
        typ = str(typ).split("'")[1].split("'")[0]
    elif str(typ).startswith("<class '"):
        typ = str(typ).split("'")[1].split("'")[0]
    rv = getattr(getattr(x, 'func', x), '__name__', typ)
    if '.' in rv:
        rv = rv.split('.')[-1]
    if short:
        rv = alias.get(rv, rv)
    return rv


def _replace(reps):
    """Return a function that can make the replacements, given in
    ``reps``, on a string. The replacements should be given as mapping.

    Examples
    ========

    >>> from sympy.utilities.misc import _replace
    >>> f = _replace(dict(foo='bar', d='t'))
    >>> f('food')
    'bart'
    >>> f = _replace({})
    >>> f('food')
    'food'
    """
    if not reps:
        return lambda x: x
    D = lambda match: reps[match.group(0)]
    pattern = _re.compile("|".join(
        [_re.escape(k) for k, v in reps.items()]), _re.MULTILINE)
    return lambda string: pattern.sub(D, string)


def replace(string, *reps) -> str:
    """Return ``string`` with all keys in ``reps`` replaced with
    their corresponding values, longer strings first, irrespective
    of the order they are given.  ``reps`` may be passed as tuples
    or a single mapping.

    Examples
    ========

    >>> from sympy.utilities.misc import replace
    >>> replace('foo', {'oo': 'ar', 'f': 'b'})
    'bar'
    >>> replace("spamham sha", ("spam", "eggs"), ("sha","md5"))
    'eggsham md5'

    There is no guarantee that a unique answer will be
    obtained if keys in a mapping overlap (i.e. are the same
    length and have some identical sequence at the
    beginning/end):

    >>> reps = [
    ...     ('ab', 'x'),
    ...     ('bc', 'y')]
    >>> replace('abc', *reps) in ('xc', 'ay')
    True

    References
    ==========

    .. [1] https://stackoverflow.com/questions/6116978/how-to-replace-multiple-substrings-of-a-string
    """
    if len(reps) == 1:
        kv = reps[0]
        if isinstance(kv, dict):
            reps = kv
        else:
            return string.replace(*kv)
    else:
        reps = dict(reps)
    return _replace(reps)(string)


def translate(s, a, b=None, c=None) -> str:
    """Return ``s`` where characters have been replaced or deleted.

    SYNTAX
    ======

    translate(s, None, deletechars):
        all characters in ``deletechars`` are deleted
    translate(s, map [,deletechars]):
        all characters in ``deletechars`` (if provided) are deleted
        then the replacements defined by map are made; if the keys
        of map are strings then the longer ones are handled first.
        Multicharacter deletions should have a value of ''.
    translate(s, oldchars, newchars, deletechars)
        all characters in ``deletechars`` are deleted
        then each character in ``oldchars`` is replaced with the
        corresponding character in ``newchars``

    Examples
    ========

    >>> from sympy.utilities.misc import translate
    >>> abc = 'abc'
    >>> translate(abc, None, 'a')
    'bc'
    >>> translate(abc, {'a': 'x'}, 'c')
    'xb'
    >>> translate(abc, {'abc': 'x', 'a': 'y'})
    'x'

    >>> translate('abcd', 'ac', 'AC', 'd')
    'AbC'

    There is no guarantee that a unique answer will be
    obtained if keys in a mapping overlap are the same
    length and have some identical sequences at the
    beginning/end:

    >>> translate(abc, {'ab': 'x', 'bc': 'y'}) in ('xc', 'ay')
    True
    """

    mr = {}
    if a is None:
        if c is not None:
            raise ValueError('c should be None when a=None is passed, instead got %s' % c)
        if b is None:
            return s
        c = b
        a = b = ''
    else:
        if isinstance(a, dict):
            short = {}
            for k in list(a.keys()):
                if len(k) == 1 and len(a[k]) == 1:
                    short[k] = a.pop(k)
            mr = a
            c = b
            if short:
                a, b = [''.join(i) for i in list(zip(*short.items()))]
            else:
                a = b = ''
        elif len(a) != len(b):
            raise ValueError('oldchars and newchars have different lengths')

    if c:
        val = str.maketrans('', '', c)
        s = s.translate(val)
    s = replace(s, mr)
    n = str.maketrans(a, b)
    return s.translate(n)


def ordinal(num) -> str:
    """Return ordinal number string of num, e.g. 1 becomes 1st.
    """
    # modified from https://codereview.stackexchange.com/questions/41298/producing-ordinal-numbers
    n = as_int(num)
    k = abs(n) % 100
    if 11 <= k <= 13:
        suffix = 'th'
    elif k % 10 == 1:
        suffix = 'st'
    elif k % 10 == 2:
        suffix = 'nd'
    elif k % 10 == 3:
        suffix = 'rd'
    else:
        suffix = 'th'
    return str(n) + suffix


def as_int(n, strict=True) -> int:
    """
    Convert the argument to a builtin integer.

    The return value is guaranteed to be equal to the input. ValueError is
    raised if the input has a non-integral value. When ``strict`` is True, this
    uses `__index__ <https://docs.python.org/3/reference/datamodel.html#object.__index__>`_
    and when it is False it uses ``int``.


    Examples
    ========

    >>> from sympy.utilities.misc import as_int
    >>> from sympy import sqrt, S

    The function is primarily concerned with sanitizing input for
    functions that need to work with builtin integers, so anything that
    is unambiguously an integer should be returned as an int:

    >>> as_int(S(3))
    3

    Floats, being of limited precision, are not assumed to be exact and
    will raise an error unless the ``strict`` flag is False. This
    precision issue becomes apparent for large floating point numbers:

    >>> big = 1e23
    >>> type(big) is float
    True
    >>> big == int(big)
    True
    >>> as_int(big)
    Traceback (most recent call last):
    ...
    ValueError: ... is not an integer
    >>> as_int(big, strict=False)
    99999999999999991611392

    Input that might be a complex representation of an integer value is
    also rejected by default:

    >>> one = sqrt(3 + 2*sqrt(2)) - sqrt(2)
    >>> int(one) == 1
    True
    >>> as_int(one)
    Traceback (most recent call last):
    ...
    ValueError: ... is not an integer
    """
    if strict:
        try:
            if isinstance(n, bool):
                raise TypeError
            return operator.index(n)
        except TypeError:
            raise ValueError('%s is not an integer' % (n,))
    else:
        try:
            result = int(n)
        except TypeError:
            raise ValueError('%s is not an integer' % (n,))
        if n - result:
            raise ValueError('%s is not an integer' % (n,))
        return result<|MERGE_RESOLUTION|>--- conflicted
+++ resolved
@@ -8,12 +8,8 @@
 import re as _re
 import struct
 from textwrap import fill, dedent
-<<<<<<< HEAD
-from typing import Any, TypeVar
+from typing import Any, Callable, TypeVar
 from typing_extensions import LiteralString
-=======
-from typing import TypeVar, Callable
->>>>>>> 554eacfa
 
 _CallableT = TypeVar("_CallableT", bound=Callable)
 
