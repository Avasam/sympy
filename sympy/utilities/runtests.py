--- conflicted
+++ resolved
@@ -675,11 +675,6 @@
         "sympy/parsing/autolev/_antlr/autolevlistener.py", # generated code
         "sympy/parsing/latex/_antlr/latexlexer.py", # generated code
         "sympy/parsing/latex/_antlr/latexparser.py", # generated code
-<<<<<<< HEAD
-        "sympy/parsing/autolev/test-examples/output.py", # generated code
-=======
-        "sympy/parsing/autolev/test_examples/output.py", # generated code
->>>>>>> 482a76c1
         "sympy/integrals/rubi/rubi.py"
     ])
     # autolev parser tests
