--- conflicted
+++ resolved
@@ -14,16 +14,11 @@
 from sympy.core.function import expand_log, count_ops
 from sympy.core.mul import _keep_coeff, prod
 from sympy.core.rules import Transform
-
-<<<<<<< HEAD
 from sympy.functions import (
     gamma, exp, sqrt, log, root, exp_polar,
     sin, cos, tan, cot, sinh, cosh, tanh, coth)
-
-=======
-from sympy.functions import gamma, exp, sqrt, log, root, exp_polar
 from sympy.functions.elementary.integers import ceiling
->>>>>>> 327183ec
+
 from sympy.utilities.iterables import flatten, has_variety
 
 from sympy.simplify.cse_main import cse
