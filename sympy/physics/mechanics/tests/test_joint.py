from sympy import sin, cos, Matrix, sqrt, pi, expand_mul, S
from sympy.core.symbol import symbols
from sympy.physics.mechanics import dynamicsymbols, Body, PinJoint, SlidingJoint
from sympy.physics.mechanics.joint import Joint
from sympy.physics.vector import Vector, ReferenceFrame
from sympy.testing.pytest import raises

t = dynamicsymbols._t


def _generate_body():
    N = ReferenceFrame('N')
    A = ReferenceFrame('A')
    P = Body('P', frame=N)
    C = Body('C', frame=A)
    return N, A, P, C

<<<<<<< HEAD
=======

>>>>>>> cc67e93c
def test_Joint():
    parent = Body('parent')
    child = Body('child')
    raises(TypeError, lambda: Joint('J', parent, child))


def test_pinjoint():
    P = Body('P')
    C = Body('C')
    l, m = symbols('l m')
    theta, omega = dynamicsymbols('theta_J, omega_J')

    Pj = PinJoint('J', P, C)
    assert Pj.name == 'J'
    assert Pj.parent == P
    assert Pj.child == C
    assert Pj.coordinates == [theta]
    assert Pj.speeds == [omega]
    assert Pj.kdes == [omega - theta.diff(t)]
    assert Pj.parent_axis == P.frame.x
    assert Pj.child_point.pos_from(C.masscenter) == Vector(0)
    assert Pj.parent_point.pos_from(P.masscenter) == Vector(0)
    assert Pj.parent_point.pos_from(Pj._child_point) == Vector(0)
    assert C.masscenter.pos_from(P.masscenter) == Vector(0)
    assert Pj.__str__() == 'PinJoint: J  parent: P  child: C'

    P1 = Body('P1')
    C1 = Body('C1')
    J1 = PinJoint('J1', P1, C1, parent_joint_pos=l*P1.frame.x,
                  child_joint_pos=m*C1.frame.y, parent_axis=P1.frame.z)

    assert J1._parent_axis == P1.frame.z
    assert J1._child_point.pos_from(C1.masscenter) == m * C1.frame.y
    assert J1._parent_point.pos_from(P1.masscenter) == l * P1.frame.x
    assert J1._parent_point.pos_from(J1._child_point) == Vector(0)
    assert (P1.masscenter.pos_from(C1.masscenter) ==
            -l*P1.frame.x + m*C1.frame.y)


def test_pin_joint_double_pendulum():
    q1, q2 = dynamicsymbols('q1 q2')
    u1, u2 = dynamicsymbols('u1 u2')
    m, l = symbols('m l')
    N = ReferenceFrame('N')
    A = ReferenceFrame('A')
    B = ReferenceFrame('B')
    C = Body('C', frame=N)  # ceiling
    PartP = Body('P', frame=A, mass=m)
    PartR = Body('R', frame=B, mass=m)

    J1 = PinJoint('J1', C, PartP, speeds=u1, coordinates=q1,
                  child_joint_pos=-l*A.x, parent_axis=C.frame.z,
                  child_axis=PartP.frame.z)
    J2 = PinJoint('J2', PartP, PartR, speeds=u2, coordinates=q2,
                  child_joint_pos=-l*B.x, parent_axis=PartP.frame.z,
                  child_axis=PartR.frame.z)

    # Check orientation
    assert N.dcm(A) == Matrix([[cos(q1), -sin(q1), 0],
                               [sin(q1), cos(q1), 0], [0, 0, 1]])
    assert A.dcm(B) == Matrix([[cos(q2), -sin(q2), 0],
                               [sin(q2), cos(q2), 0], [0, 0, 1]])
    assert N.dcm(B).simplify() == Matrix([[cos(q1 + q2), -sin(q1 + q2), 0],
                                          [sin(q1 + q2), cos(q1 + q2), 0],
                                          [0, 0, 1]])

    # Check Angular Velocity
    assert A.ang_vel_in(N) == u1 * N.z
    assert B.ang_vel_in(A) == u2 * A.z
    assert B.ang_vel_in(N) == u1 * N.z + u2 * A.z

    # Check kde
    assert J1.kdes == [u1 - q1.diff(t)]
    assert J2.kdes == [u2 - q2.diff(t)]

    # Check Linear Velocity
    assert PartP.masscenter.vel(N) == l*u1*A.y
    assert PartR.masscenter.vel(A) == l*u2*B.y
    assert PartR.masscenter.vel(N) == l*u1*A.y + l*(u1 + u2)*B.y


def test_pin_joint_chaos_pendulum():
    mA, mB, lA, lB, h = symbols('mA, mB, lA, lB, h')
    theta, phi, omega, alpha = dynamicsymbols('theta phi omega alpha')
    N = ReferenceFrame('N')
    A = ReferenceFrame('A')
    B = ReferenceFrame('B')
    lA = (lB - h / 2) / 2
    lC = (lB/2 + h/4)
    rod = Body('rod', frame=A, mass=mA)
    plate = Body('plate', mass=mB, frame=B)
    C = Body('C', frame=N)
    J1 = PinJoint('J1', C, rod, coordinates=theta, speeds=omega,
                  child_joint_pos=lA*A.z, parent_axis=N.y, child_axis=A.y)
    J2 = PinJoint('J2', rod, plate, coordinates=phi, speeds=alpha,
                  parent_joint_pos=lC*A.z, parent_axis=A.z, child_axis=B.z)

    # Check orientation
    assert A.dcm(N) == Matrix([[cos(theta), 0, -sin(theta)],
                               [0, 1, 0],
                               [sin(theta), 0, cos(theta)]])
    assert A.dcm(B) == Matrix([[cos(phi), -sin(phi), 0],
                               [sin(phi), cos(phi), 0],
                               [0, 0, 1]])
    assert B.dcm(N) == Matrix([
        [cos(phi)*cos(theta), sin(phi), -sin(theta)*cos(phi)],
        [-sin(phi)*cos(theta), cos(phi), sin(phi)*sin(theta)],
        [sin(theta), 0, cos(theta)]])

    # Check Angular Velocity
    assert A.ang_vel_in(N) == omega*N.y
    assert A.ang_vel_in(B) == -alpha*A.z
    assert N.ang_vel_in(B) == -omega*N.y - alpha*A.z

    # Check kde
    assert J1.kdes == [omega - theta.diff(t)]
    assert J2.kdes == [alpha - phi.diff(t)]

    # Check pos of masscenters
    assert C.masscenter.pos_from(rod.masscenter) == lA*A.z
    assert rod.masscenter.pos_from(plate.masscenter) == - lC * A.z

    # Check Linear Velocities
    assert rod.masscenter.vel(N) == (h/4 - lB/2)*omega*A.x
    assert plate.masscenter.vel(N) == ((h/4 - lB/2)*omega +
                                       (h/4 + lB/2)*omega)*A.x

<<<<<<< HEAD
def test_pinjoint_arbitrary_axis():
=======
>>>>>>> cc67e93c

def test_pinjoint_arbitrary_axis():
    theta, omega = dynamicsymbols('theta_J, omega_J')

<<<<<<< HEAD
    #When the bodies are attached though masscenters but axess are opposite.
=======
    # When the bodies are attached though masscenters but axess are opposite.
>>>>>>> cc67e93c
    N, A, P, C = _generate_body()
    PinJoint('J', P, C, child_axis=-A.x)

    assert -A.x.angle_between(N.x) == -pi
    assert -A.x.express(N) == N.x
    assert A.dcm(N) == Matrix([[-1, 0, 0],
                            [0, -cos(theta), -sin(theta)],
                            [0, -sin(theta), cos(theta)]])
    assert A.ang_vel_in(N) == omega*N.x
    assert A.ang_vel_in(N).magnitude() == sqrt(omega**2)
    assert C.masscenter.pos_from(P.masscenter) == 0
    assert C.masscenter.pos_from(P.masscenter).express(N).simplify() == 0
    assert C.masscenter.vel(N) == 0

<<<<<<< HEAD
    #When axes are different and parent joint is at masscenter but child joint is at a unit vector from
    #child masscenter.
=======
    # When axes are different and parent joint is at masscenter but child joint
    # is at a unit vector from child masscenter.
>>>>>>> cc67e93c
    N, A, P, C = _generate_body()
    PinJoint('J', P, C, child_axis=A.y, child_joint_pos=A.x)

    assert A.y.angle_between(N.x) == 0  # Axis are aligned
    assert A.y.express(N) == N.x
    assert A.dcm(N) == Matrix([[0, -cos(theta), -sin(theta)],
                               [1, 0, 0],
                               [0, -sin(theta), cos(theta)]])
    assert A.ang_vel_in(N) == omega*N.x
    assert A.ang_vel_in(N).express(A) == omega * A.y
    assert A.ang_vel_in(N).magnitude() == sqrt(omega**2)
    angle = A.ang_vel_in(N).angle_between(A.y)
    assert expand_mul(angle).xreplace({omega: 1}) == 0
    assert C.masscenter.vel(N) == omega*A.z
    assert C.masscenter.pos_from(P.masscenter) == -A.x
    assert (C.masscenter.pos_from(P.masscenter).express(N).simplify() ==
            cos(theta)*N.y + sin(theta)*N.z)
    assert C.masscenter.vel(N).angle_between(A.x) == pi/2

<<<<<<< HEAD
    #Similar to previous case but wrt parent body
=======
    # Similar to previous case but wrt parent body
>>>>>>> cc67e93c
    N, A, P, C = _generate_body()
    PinJoint('J', P, C, parent_axis=N.y, parent_joint_pos=N.x)

    assert N.y.angle_between(A.x) == 0  # Axis are aligned
    assert N.y.express(A) == A.x
    assert A.dcm(N) == Matrix([[0, 1, 0],
                               [-cos(theta), 0, sin(theta)],
                               [sin(theta), 0, cos(theta)]])
    assert A.ang_vel_in(N) == omega*N.y
    assert A.ang_vel_in(N).express(A) == omega*A.x
    assert A.ang_vel_in(N).magnitude() == sqrt(omega**2)
    angle = A.ang_vel_in(N).angle_between(A.x)
    assert expand_mul(angle).xreplace({omega: 1}) == 0
    assert C.masscenter.vel(N).simplify() == - omega*N.z
    assert C.masscenter.pos_from(P.masscenter) == N.x

<<<<<<< HEAD
    #Both joint pos id defined but different axes
    N, A, P, C = _generate_body()
    PinJoint('J', P, C, parent_joint_pos=N.x, child_joint_pos=A.x, child_axis=A.x+A.y)
    assert expand_mul(N.x.angle_between(A.x + A.y)) == 0 #Axis are aligned
=======
    # Both joint pos id defined but different axes
    N, A, P, C = _generate_body()
    PinJoint('J', P, C, parent_joint_pos=N.x, child_joint_pos=A.x,
             child_axis=A.x+A.y)
    assert expand_mul(N.x.angle_between(A.x + A.y)) == 0  # Axis are aligned
>>>>>>> cc67e93c
    assert (A.x + A.y).express(N).simplify() == sqrt(2)*N.x
    assert A.dcm(N).simplify() == Matrix([
        [sqrt(2)/2, -sqrt(2)*cos(theta)/2, -sqrt(2)*sin(theta)/2],
        [sqrt(2)/2, sqrt(2)*cos(theta)/2, sqrt(2)*sin(theta)/2],
        [0, -sin(theta), cos(theta)]])
    assert A.ang_vel_in(N) == omega*N.x
    assert (A.ang_vel_in(N).express(A).simplify() ==
            (omega*A.x + omega*A.y)/sqrt(2))
    assert A.ang_vel_in(N).magnitude() == sqrt(omega**2)
    angle = A.ang_vel_in(N).angle_between(A.x + A.y)
    assert expand_mul(angle).xreplace({omega: 1}) == 0
    assert C.masscenter.vel(N).simplify() == (omega * A.z)/sqrt(2)
    assert C.masscenter.pos_from(P.masscenter) == N.x - A.x
    assert (C.masscenter.pos_from(P.masscenter).express(N).simplify() ==
            (1 - sqrt(2)/2)*N.x + sqrt(2)*cos(theta)/2*N.y +
            sqrt(2)*sin(theta)/2*N.z)
    assert (C.masscenter.vel(N).express(N).simplify() ==
            -sqrt(2)*omega*sin(theta)/2*N.y + sqrt(2)*omega*cos(theta)/2*N.z)
    assert C.masscenter.vel(N).angle_between(A.x) == pi/2

    N, A, P, C = _generate_body()
<<<<<<< HEAD
    PinJoint('J', P, C, parent_joint_pos=N.x, child_joint_pos=A.x, child_axis=A.x+A.y-A.z)
    assert expand_mul(N.x.angle_between(A.x + A.y - A.z)) == 0 #Axis are aligned
=======
    PinJoint('J', P, C, parent_joint_pos=N.x, child_joint_pos=A.x,
             child_axis=A.x+A.y-A.z)
    assert expand_mul(N.x.angle_between(A.x + A.y - A.z)) == 0  # Axis aligned
>>>>>>> cc67e93c
    assert (A.x + A.y - A.z).express(N).simplify() == sqrt(3)*N.x
    assert A.dcm(N).simplify() == Matrix([
        [sqrt(3)/3, -sqrt(6)*sin(theta + pi/4)/3,
         sqrt(6)*cos(theta + pi/4)/3],
        [sqrt(3)/3, sqrt(6)*cos(theta + pi/12)/3,
         sqrt(6)*sin(theta + pi/12)/3],
        [-sqrt(3)/3, sqrt(6)*cos(theta + 5*pi/12)/3,
         sqrt(6)*sin(theta + 5*pi/12)/3]])
    assert A.ang_vel_in(N) == omega*N.x
    assert A.ang_vel_in(N).express(A).simplify() == (omega*A.x + omega*A.y -
                                                     omega*A.z)/sqrt(3)
    assert A.ang_vel_in(N).magnitude() == sqrt(omega**2)
    angle = A.ang_vel_in(N).angle_between(A.x + A.y-A.z)
    assert expand_mul(angle).xreplace({omega: 1}) == 0
    assert C.masscenter.vel(N).simplify() == (omega*A.y + omega*A.z)/sqrt(3)
    assert C.masscenter.pos_from(P.masscenter) == N.x - A.x
    assert (C.masscenter.pos_from(P.masscenter).express(N).simplify() ==
            (1 - sqrt(3)/3)*N.x + sqrt(6)*sin(theta + pi/4)/3*N.y -
            sqrt(6)*cos(theta + pi/4)/3*N.z)
    assert (C.masscenter.vel(N).express(N).simplify() ==
            sqrt(6)*omega*cos(theta + pi/4)/3*N.y +
            sqrt(6)*omega*sin(theta + pi/4)/3*N.z)
    assert C.masscenter.vel(N).angle_between(A.x) == pi/2

    N, A, P, C = _generate_body()
<<<<<<< HEAD
    m, n = symbols('m n', positive=True)
    PinJoint('J', P, C, parent_joint_pos=m*N.x, child_joint_pos=n*A.x, child_axis=A.x+A.y-A.z, parent_axis=N.x-N.y+N.z)
    assert expand_mul((N.x-N.y+N.z).angle_between(A.x+A.y-A.z)) == 0 #Axis are aligned
    assert (A.x-A.y+A.z).express(N).simplify() == \
        (-4*cos(theta)/3 - 1/3)*N.x + (1/3 - 4*sin(theta + pi/6)/3)*N.y + (4*cos(theta + pi/3)/3 - 1/3)*N.z
=======
    m, n = symbols('m n')
    PinJoint('J', P, C, parent_joint_pos=m*N.x, child_joint_pos=n*A.x,
             child_axis=A.x+A.y-A.z, parent_axis=N.x-N.y+N.z)
    angle = (N.x-N.y+N.z).angle_between(A.x+A.y-A.z)
    assert expand_mul(angle) == 0  # Axis are aligned
    assert ((A.x-A.y+A.z).express(N).simplify() ==
            (-4*cos(theta)/3 - 1/3)*N.x + (1/3 - 4*sin(theta + pi/6)/3)*N.y +
            (4*cos(theta + pi/3)/3 - 1/3)*N.z)
    assert A.dcm(N).simplify() == Matrix([
        [S(1)/3 - 2*cos(theta)/3, -2*sin(theta + pi/6)/3 - S(1)/3,
         2*cos(theta + pi/3)/3 + S(1)/3],
        [2*cos(theta + pi/3)/3 + S(1)/3, 2*cos(theta)/3 - S(1)/3,
         2*sin(theta + pi/6)/3 + S(1)/3],
        [-2*sin(theta + pi/6)/3 - S(1)/3, 2*cos(theta + pi/3)/3 + S(1)/3,
         2*cos(theta)/3 - S(1)/3]])
>>>>>>> cc67e93c
    assert A.ang_vel_in(N) == (omega*N.x - omega*N.y + omega*N.z)/sqrt(3)
    assert A.ang_vel_in(N).express(A).simplify() == (omega*A.x + omega*A.y -
                                                     omega*A.z)/sqrt(3)
    assert A.ang_vel_in(N).magnitude() == sqrt(omega**2)
    angle = A.ang_vel_in(N).angle_between(A.x+A.y-A.z)
    assert expand_mul(angle).xreplace({omega: 1}) == 0
    assert (C.masscenter.vel(N).simplify() ==
            (m*omega*N.y + m*omega*N.z + n*omega*A.y + n*omega*A.z)/sqrt(3))
    assert C.masscenter.pos_from(P.masscenter) == m*N.x - n*A.x
<<<<<<< HEAD
    assert C.masscenter.pos_from(P.masscenter).express(N).simplify() == \
        (m + n*(2*cos(theta) - 1)/3)*N.x + n*(2*sin(theta + pi/6) + 1)/3*N.y - n*(2*cos(theta + pi/3) + 1)/3*N.z
    assert C.masscenter.vel(N).express(N).simplify() == \
        -2*n*omega*sin(theta)/3*N.x + (sqrt(3)*m + 2*n*cos(theta + pi/6))*omega/3*N.y + \
        (sqrt(3)*m + 2*n*sin(theta + pi/3))*omega/3*N.z
    assert expand_mul(C.masscenter.vel(N).angle_between(m*N.x - n*A.x)) == pi/2

def test_slidingjoint():
    P = Body('P')
    C = Body('C')
    x, v = dynamicsymbols('x_S, v_S')
    S = SlidingJoint('S', P, C)
    assert S._name == 'S'
    assert S.parent() == P
    assert S.child() == C
    assert S.coordinates() == [x]
    assert S.speeds() == [v]
    assert S.kdes() == [v - x.diff(t)]
    assert S._parent_axis == P.frame.x
    assert S._child_axis == C.frame.x
    assert S._child_joint.pos_from(C.masscenter) == Vector(0)
    assert S._parent_joint.pos_from(P.masscenter) == Vector(0)
    assert S._parent_joint.pos_from(S._child_joint) == - x * P.frame.x
    assert P.masscenter.pos_from(C.masscenter) == - x * P.frame.x
    assert C.masscenter.vel(P.frame) == v * P.frame.x

    l, m = symbols('l m')
    S = SlidingJoint('S', P, C, parent_joint_pos= l * P.frame.x, child_joint_pos= m * C.frame.y,
        parent_axis = P.frame.z)

    assert S._parent_axis == P.frame.z
    assert S._child_joint.pos_from(C.masscenter) == m * C.frame.y
    assert S._parent_joint.pos_from(P.masscenter) == l * P.frame.x
    assert S._parent_joint.pos_from(S._child_joint) == - x * P.frame.z
    assert P.masscenter.pos_from(C.masscenter) == - x * P.frame.x
    assert C.masscenter.vel(P.frame) == v * P.frame.z

def test_slidingjoint_arbitrary_axis():
    x, v = dynamicsymbols('x_S, v_S')

    N, A, P, C = _generate_body()
    SlidingJoint('S', P, C, child_axis=-A.x)

    assert -A.x.angle_between(N.x) == 0
    assert -A.x.express(N) == -N.x
    assert A.dcm(N) == Matrix([[1, 0, 0], [0, 1, 0], [0, 0, 1]])
    assert C.masscenter.pos_from(P.masscenter) == x * N.x
    assert C.masscenter.pos_from(P.masscenter).express(A).simplify() == x * A.x
    assert C.masscenter.vel(N) == v * N.x

    #When axes are different and parent joint is at masscenter but child joint is at a unit vector from
    #child masscenter.
    N, A, P, C = _generate_body()
    SlidingJoint('S', P, C, child_axis=A.y, child_joint_pos=A.x)

    assert A.y.angle_between(N.x) == 0 #Axis are aligned
    assert A.y.express(N) == N.x
    assert A.dcm(N) == Matrix([[0, -1, 0], [1, 0, 0], [0, 0, 1]])
    assert C.masscenter.vel(N) == v*N.x
    assert C.masscenter.pos_from(P.masscenter) == x*N.x - A.x
    assert C.masscenter.pos_from(P.masscenter).express(N).simplify() == x*N.x + N.y

    #Similar to previous case but wrt parent body
    N, A, P, C = _generate_body()
    SlidingJoint('S', P, C, parent_axis=N.y, parent_joint_pos=N.x)

    assert N.y.angle_between(A.x) == 0 #Axis are aligned
    assert N.y.express(A) ==  A.x
    assert A.dcm(N) == Matrix([[0, 1, 0], [-1, 0, 0], [0, 0, 1]])
    assert C.masscenter.vel(N) == v * N.y
    assert C.masscenter.pos_from(P.masscenter) == N.x + x*N.y

    #Both joint pos id defined but different axes
    N, A, P, C = _generate_body()
    SlidingJoint('S', P, C, parent_joint_pos=N.x, child_joint_pos=A.x, child_axis=A.x+A.y)
    assert N.x.angle_between(A.x + A.y) == 0 #Axis are aligned
    assert (A.x + A.y).express(N) == sqrt(2)*N.x
    assert A.dcm(N) == Matrix([[sqrt(2)/2, -sqrt(2)/2, 0], [sqrt(2)/2, sqrt(2)/2, 0], [0, 0, 1]])
    assert C.masscenter.vel(N) == v*N.x
    assert C.masscenter.pos_from(P.masscenter) == (x + 1)*N.x - A.x
    assert C.masscenter.pos_from(P.masscenter).express(N) == (x - sqrt(2)/2 + 1)*N.x + sqrt(2)/2*N.y
    assert C.masscenter.vel(N).express(A) == v * (A.x + A.y)/sqrt(2)

    N, A, P, C = _generate_body()
    SlidingJoint('S', P, C, parent_joint_pos=N.x, child_joint_pos=A.x, child_axis=A.x+A.y-A.z)
    assert N.x.angle_between(A.x + A.y - A.z) == 0 #Axis are aligned
    assert (A.x + A.y - A.z).express(N) == sqrt(3)*N.x
    assert C.masscenter.vel(N) == v*N.x
    assert C.masscenter.pos_from(P.masscenter) == (x + 1)*N.x - A.x
    assert C.masscenter.pos_from(P.masscenter).express(N) == \
        (x - sqrt(3)/3 + 1)*N.x + sqrt(3)/3*N.y - sqrt(3)/3*N.z
    assert C.masscenter.vel(N).express(A) == sqrt(3)*v/3*A.x + sqrt(3)*v/3*A.y - sqrt(3)*v/3*A.z

    N, A, P, C = _generate_body()
    m, n = symbols('m n')
    SlidingJoint('S', P, C, parent_joint_pos=m*N.x, child_joint_pos=n*A.x, child_axis=A.x+A.y-A.z, parent_axis=N.x-N.y+N.z)
    assert (N.x-N.y+N.z).angle_between(A.x+A.y-A.z) == 0 #Axis are aligned
    assert (A.x-A.y+A.z).express(N) == - 5/3*N.x - 1/3*N.y + 1/3*N.z
    assert C.masscenter.vel(N) == v*N.x - v*N.y + v*N.z
    assert C.masscenter.pos_from(P.masscenter) == (m + x)*N.x - x*N.y + x*N.z - n*A.x
    assert C.masscenter.pos_from(P.masscenter).express(N) == \
        (m + n/3 + x)*N.x + (2*n/3 - x)*N.y + (-2*n/3 + x)*N.z
    assert C.masscenter.vel(N).express(A) == v*A.x + v*A.y - v*A.z
=======
    assert (C.masscenter.pos_from(P.masscenter).express(N).simplify() ==
            (m + n*(2*cos(theta) - 1)/3)*N.x + n*(2*sin(theta + pi/6) +
            1)/3*N.y - n*(2*cos(theta + pi/3) + 1)/3*N.z)
    assert (C.masscenter.vel(N).express(N).simplify() ==
            -2*n*omega*sin(theta)/3*N.x + (sqrt(3)*m +
                                           2*n*cos(theta + pi/6))*omega/3*N.y
            + (sqrt(3)*m + 2*n*sin(theta + pi/3))*omega/3*N.z)
    assert expand_mul(C.masscenter.vel(N).angle_between(m*N.x - n*A.x)) == pi/2

def test_pinjoint_pi():
    _, _, P, C = _generate_body()
    J = PinJoint('J', P, C, child_axis=-C.frame.x)
    assert J._generate_vector() == P.frame.y

    _, _, P, C = _generate_body()
    J = PinJoint('J', P, C, parent_axis=P.frame.y, child_axis=-C.frame.y)
    assert J._generate_vector() == P.frame.z

    _, _, P, C = _generate_body()
    J = PinJoint('J', P, C, parent_axis=P.frame.z, child_axis=-C.frame.z)
    assert J._generate_vector() == P.frame.x

    _, _, P, C = _generate_body()
    J = PinJoint('J', P, C, parent_axis=P.frame.x+P.frame.y, child_axis=-C.frame.y-C.frame.x)
    assert J._generate_vector() == P.frame.z

    _, _, P, C = _generate_body()
    J = PinJoint('J', P, C, parent_axis=P.frame.y+P.frame.z, child_axis=-C.frame.y-C.frame.z)
    assert J._generate_vector() == P.frame.x

    _, _, P, C = _generate_body()
    J = PinJoint('J', P, C, parent_axis=P.frame.x+P.frame.z, child_axis=-C.frame.z-C.frame.x)
    assert J._generate_vector() == P.frame.y

    _, _, P, C = _generate_body()
    J = PinJoint('J', P, C, parent_axis=P.frame.x+P.frame.y+P.frame.z,
                child_axis=-C.frame.x-C.frame.y-C.frame.z)
    assert J._generate_vector() == P.frame.x
>>>>>>> cc67e93c
<|MERGE_RESOLUTION|>--- conflicted
+++ resolved
@@ -15,10 +15,7 @@
     C = Body('C', frame=A)
     return N, A, P, C
 
-<<<<<<< HEAD
-=======
-
->>>>>>> cc67e93c
+
 def test_Joint():
     parent = Body('parent')
     child = Body('child')
@@ -146,19 +143,11 @@
     assert plate.masscenter.vel(N) == ((h/4 - lB/2)*omega +
                                        (h/4 + lB/2)*omega)*A.x
 
-<<<<<<< HEAD
-def test_pinjoint_arbitrary_axis():
-=======
->>>>>>> cc67e93c
 
 def test_pinjoint_arbitrary_axis():
     theta, omega = dynamicsymbols('theta_J, omega_J')
 
-<<<<<<< HEAD
-    #When the bodies are attached though masscenters but axess are opposite.
-=======
     # When the bodies are attached though masscenters but axess are opposite.
->>>>>>> cc67e93c
     N, A, P, C = _generate_body()
     PinJoint('J', P, C, child_axis=-A.x)
 
@@ -173,13 +162,8 @@
     assert C.masscenter.pos_from(P.masscenter).express(N).simplify() == 0
     assert C.masscenter.vel(N) == 0
 
-<<<<<<< HEAD
-    #When axes are different and parent joint is at masscenter but child joint is at a unit vector from
-    #child masscenter.
-=======
     # When axes are different and parent joint is at masscenter but child joint
     # is at a unit vector from child masscenter.
->>>>>>> cc67e93c
     N, A, P, C = _generate_body()
     PinJoint('J', P, C, child_axis=A.y, child_joint_pos=A.x)
 
@@ -199,11 +183,7 @@
             cos(theta)*N.y + sin(theta)*N.z)
     assert C.masscenter.vel(N).angle_between(A.x) == pi/2
 
-<<<<<<< HEAD
-    #Similar to previous case but wrt parent body
-=======
     # Similar to previous case but wrt parent body
->>>>>>> cc67e93c
     N, A, P, C = _generate_body()
     PinJoint('J', P, C, parent_axis=N.y, parent_joint_pos=N.x)
 
@@ -220,18 +200,11 @@
     assert C.masscenter.vel(N).simplify() == - omega*N.z
     assert C.masscenter.pos_from(P.masscenter) == N.x
 
-<<<<<<< HEAD
-    #Both joint pos id defined but different axes
-    N, A, P, C = _generate_body()
-    PinJoint('J', P, C, parent_joint_pos=N.x, child_joint_pos=A.x, child_axis=A.x+A.y)
-    assert expand_mul(N.x.angle_between(A.x + A.y)) == 0 #Axis are aligned
-=======
     # Both joint pos id defined but different axes
     N, A, P, C = _generate_body()
     PinJoint('J', P, C, parent_joint_pos=N.x, child_joint_pos=A.x,
              child_axis=A.x+A.y)
     assert expand_mul(N.x.angle_between(A.x + A.y)) == 0  # Axis are aligned
->>>>>>> cc67e93c
     assert (A.x + A.y).express(N).simplify() == sqrt(2)*N.x
     assert A.dcm(N).simplify() == Matrix([
         [sqrt(2)/2, -sqrt(2)*cos(theta)/2, -sqrt(2)*sin(theta)/2],
@@ -253,14 +226,9 @@
     assert C.masscenter.vel(N).angle_between(A.x) == pi/2
 
     N, A, P, C = _generate_body()
-<<<<<<< HEAD
-    PinJoint('J', P, C, parent_joint_pos=N.x, child_joint_pos=A.x, child_axis=A.x+A.y-A.z)
-    assert expand_mul(N.x.angle_between(A.x + A.y - A.z)) == 0 #Axis are aligned
-=======
     PinJoint('J', P, C, parent_joint_pos=N.x, child_joint_pos=A.x,
              child_axis=A.x+A.y-A.z)
     assert expand_mul(N.x.angle_between(A.x + A.y - A.z)) == 0  # Axis aligned
->>>>>>> cc67e93c
     assert (A.x + A.y - A.z).express(N).simplify() == sqrt(3)*N.x
     assert A.dcm(N).simplify() == Matrix([
         [sqrt(3)/3, -sqrt(6)*sin(theta + pi/4)/3,
@@ -286,13 +254,6 @@
     assert C.masscenter.vel(N).angle_between(A.x) == pi/2
 
     N, A, P, C = _generate_body()
-<<<<<<< HEAD
-    m, n = symbols('m n', positive=True)
-    PinJoint('J', P, C, parent_joint_pos=m*N.x, child_joint_pos=n*A.x, child_axis=A.x+A.y-A.z, parent_axis=N.x-N.y+N.z)
-    assert expand_mul((N.x-N.y+N.z).angle_between(A.x+A.y-A.z)) == 0 #Axis are aligned
-    assert (A.x-A.y+A.z).express(N).simplify() == \
-        (-4*cos(theta)/3 - 1/3)*N.x + (1/3 - 4*sin(theta + pi/6)/3)*N.y + (4*cos(theta + pi/3)/3 - 1/3)*N.z
-=======
     m, n = symbols('m n')
     PinJoint('J', P, C, parent_joint_pos=m*N.x, child_joint_pos=n*A.x,
              child_axis=A.x+A.y-A.z, parent_axis=N.x-N.y+N.z)
@@ -308,7 +269,6 @@
          2*sin(theta + pi/6)/3 + S(1)/3],
         [-2*sin(theta + pi/6)/3 - S(1)/3, 2*cos(theta + pi/3)/3 + S(1)/3,
          2*cos(theta)/3 - S(1)/3]])
->>>>>>> cc67e93c
     assert A.ang_vel_in(N) == (omega*N.x - omega*N.y + omega*N.z)/sqrt(3)
     assert A.ang_vel_in(N).express(A).simplify() == (omega*A.x + omega*A.y -
                                                      omega*A.z)/sqrt(3)
@@ -318,13 +278,46 @@
     assert (C.masscenter.vel(N).simplify() ==
             (m*omega*N.y + m*omega*N.z + n*omega*A.y + n*omega*A.z)/sqrt(3))
     assert C.masscenter.pos_from(P.masscenter) == m*N.x - n*A.x
-<<<<<<< HEAD
-    assert C.masscenter.pos_from(P.masscenter).express(N).simplify() == \
-        (m + n*(2*cos(theta) - 1)/3)*N.x + n*(2*sin(theta + pi/6) + 1)/3*N.y - n*(2*cos(theta + pi/3) + 1)/3*N.z
-    assert C.masscenter.vel(N).express(N).simplify() == \
-        -2*n*omega*sin(theta)/3*N.x + (sqrt(3)*m + 2*n*cos(theta + pi/6))*omega/3*N.y + \
-        (sqrt(3)*m + 2*n*sin(theta + pi/3))*omega/3*N.z
+    assert (C.masscenter.pos_from(P.masscenter).express(N).simplify() ==
+            (m + n*(2*cos(theta) - 1)/3)*N.x + n*(2*sin(theta + pi/6) +
+            1)/3*N.y - n*(2*cos(theta + pi/3) + 1)/3*N.z)
+    assert (C.masscenter.vel(N).express(N).simplify() ==
+            -2*n*omega*sin(theta)/3*N.x + (sqrt(3)*m +
+                                           2*n*cos(theta + pi/6))*omega/3*N.y
+            + (sqrt(3)*m + 2*n*sin(theta + pi/3))*omega/3*N.z)
     assert expand_mul(C.masscenter.vel(N).angle_between(m*N.x - n*A.x)) == pi/2
+
+
+def test_pinjoint_pi():
+    _, _, P, C = _generate_body()
+    J = PinJoint('J', P, C, child_axis=-C.frame.x)
+    assert J._generate_vector() == P.frame.y
+
+    _, _, P, C = _generate_body()
+    J = PinJoint('J', P, C, parent_axis=P.frame.y, child_axis=-C.frame.y)
+    assert J._generate_vector() == P.frame.z
+
+    _, _, P, C = _generate_body()
+    J = PinJoint('J', P, C, parent_axis=P.frame.z, child_axis=-C.frame.z)
+    assert J._generate_vector() == P.frame.x
+
+    _, _, P, C = _generate_body()
+    J = PinJoint('J', P, C, parent_axis=P.frame.x+P.frame.y, child_axis=-C.frame.y-C.frame.x)
+    assert J._generate_vector() == P.frame.z
+
+    _, _, P, C = _generate_body()
+    J = PinJoint('J', P, C, parent_axis=P.frame.y+P.frame.z, child_axis=-C.frame.y-C.frame.z)
+    assert J._generate_vector() == P.frame.x
+
+    _, _, P, C = _generate_body()
+    J = PinJoint('J', P, C, parent_axis=P.frame.x+P.frame.z, child_axis=-C.frame.z-C.frame.x)
+    assert J._generate_vector() == P.frame.y
+
+    _, _, P, C = _generate_body()
+    J = PinJoint('J', P, C, parent_axis=P.frame.x+P.frame.y+P.frame.z,
+                child_axis=-C.frame.x-C.frame.y-C.frame.z)
+    assert J._generate_vector() == P.frame.x
+
 
 def test_slidingjoint():
     P = Body('P')
@@ -356,6 +349,7 @@
     assert P.masscenter.pos_from(C.masscenter) == - x * P.frame.x
     assert C.masscenter.vel(P.frame) == v * P.frame.z
 
+
 def test_slidingjoint_arbitrary_axis():
     x, v = dynamicsymbols('x_S, v_S')
 
@@ -421,44 +415,4 @@
     assert C.masscenter.pos_from(P.masscenter) == (m + x)*N.x - x*N.y + x*N.z - n*A.x
     assert C.masscenter.pos_from(P.masscenter).express(N) == \
         (m + n/3 + x)*N.x + (2*n/3 - x)*N.y + (-2*n/3 + x)*N.z
-    assert C.masscenter.vel(N).express(A) == v*A.x + v*A.y - v*A.z
-=======
-    assert (C.masscenter.pos_from(P.masscenter).express(N).simplify() ==
-            (m + n*(2*cos(theta) - 1)/3)*N.x + n*(2*sin(theta + pi/6) +
-            1)/3*N.y - n*(2*cos(theta + pi/3) + 1)/3*N.z)
-    assert (C.masscenter.vel(N).express(N).simplify() ==
-            -2*n*omega*sin(theta)/3*N.x + (sqrt(3)*m +
-                                           2*n*cos(theta + pi/6))*omega/3*N.y
-            + (sqrt(3)*m + 2*n*sin(theta + pi/3))*omega/3*N.z)
-    assert expand_mul(C.masscenter.vel(N).angle_between(m*N.x - n*A.x)) == pi/2
-
-def test_pinjoint_pi():
-    _, _, P, C = _generate_body()
-    J = PinJoint('J', P, C, child_axis=-C.frame.x)
-    assert J._generate_vector() == P.frame.y
-
-    _, _, P, C = _generate_body()
-    J = PinJoint('J', P, C, parent_axis=P.frame.y, child_axis=-C.frame.y)
-    assert J._generate_vector() == P.frame.z
-
-    _, _, P, C = _generate_body()
-    J = PinJoint('J', P, C, parent_axis=P.frame.z, child_axis=-C.frame.z)
-    assert J._generate_vector() == P.frame.x
-
-    _, _, P, C = _generate_body()
-    J = PinJoint('J', P, C, parent_axis=P.frame.x+P.frame.y, child_axis=-C.frame.y-C.frame.x)
-    assert J._generate_vector() == P.frame.z
-
-    _, _, P, C = _generate_body()
-    J = PinJoint('J', P, C, parent_axis=P.frame.y+P.frame.z, child_axis=-C.frame.y-C.frame.z)
-    assert J._generate_vector() == P.frame.x
-
-    _, _, P, C = _generate_body()
-    J = PinJoint('J', P, C, parent_axis=P.frame.x+P.frame.z, child_axis=-C.frame.z-C.frame.x)
-    assert J._generate_vector() == P.frame.y
-
-    _, _, P, C = _generate_body()
-    J = PinJoint('J', P, C, parent_axis=P.frame.x+P.frame.y+P.frame.z,
-                child_axis=-C.frame.x-C.frame.y-C.frame.z)
-    assert J._generate_vector() == P.frame.x
->>>>>>> cc67e93c
+    assert C.masscenter.vel(N).express(A) == v*A.x + v*A.y - v*A.z