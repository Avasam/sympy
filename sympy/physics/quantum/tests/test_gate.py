--- conflicted
+++ resolved
@@ -56,20 +56,15 @@
     CYGate = CGate(1, YGate(0))
     CYGate_matrix = Matrix(((1,0,0,0),(0,1,0,0),(0,0,0,-I),(0,0,I,0)))
     #test 2 qubit controlled-Y gate decompose method
-    assert represent(CYGate.decompose(), ZGate(0), nqubits=2) == CYGate_matrix
+    assert represent(CYGate.decompose(), nqubits=2) == CYGate_matrix
 
     CZGate = CGate(0, ZGate(1))
     CZGate_matrix = Matrix(((1,0,0,0),(0,1,0,0),(0,0,1,0),(0,0,0,-1)))
     assert apply_operators(CZGate*Qubit('11')) == -Qubit('11')
-<<<<<<< HEAD
-    assert matrix_to_qubit(represent(CZGate*Qubit('11'), nqubits=2)) ==\
+    assert matrix_to_qubit(represent(CZGate*Qubit('11'),nqubits=2)) ==\
         -Qubit('11')
-=======
-    assert matrix_to_qubit(represent(CZGate*Qubit('11'),\
-     ZGate(0), nqubits=2)) == -Qubit('11')
-    #test 2 qubit controlled-Z gate decompose method
-    assert represent(CZGate.decompose(), ZGate(0), nqubits=2) == CZGate_matrix
->>>>>>> a2e60105
+    # Test 2 qubit controlled-Z gate decompose method
+    assert represent(CZGate.decompose(), nqubits=2) == CZGate_matrix
 
     CPhaseGate = CGate(0, PhaseGate(1))
     assert apply_operators(CPhaseGate*Qubit('11')) ==\
