from typing import Type
from sympy import Interval, numer, Rational, solveset
from sympy.core.add import Add
from sympy.core.basic import Basic
from sympy.core.containers import Tuple
from sympy.core.evalf import EvalfMixin
from sympy.core.expr import Expr
from sympy.core.function import expand
<<<<<<< HEAD
from sympy.core.logic import fuzzy_and, fuzzy_or
from sympy.core.relational import Unequality
=======
>>>>>>> b2c2e300
from sympy.core.mul import Mul
from sympy.core.numbers import I, pi, oo
from sympy.core.power import Pow
from sympy.core.singleton import S
from sympy.core.symbol import Dummy, Symbol
from sympy.functions import Abs
from sympy.core.sympify import sympify, _sympify
from sympy.matrices import Matrix, ImmutableMatrix, ImmutableDenseMatrix, eye, ShapeError, zeros
from sympy.functions.elementary.exponential import (exp, log)
from sympy.matrices.expressions import MatMul, MatAdd
from sympy.polys import Poly, rootof
from sympy.polys.polyroots import roots
from sympy.polys.polytools import (cancel, degree)
from sympy.series import limit
from sympy.utilities.misc import filldedent
from sympy.solvers.ode.systems import linodesolve
from sympy.solvers.solveset import linsolve, linear_eq_to_matrix
from sympy.logic.boolalg import false, true
from sympy.solvers.inequalities import reduce_inequalities
from sympy.physics.control.routh_table import neg_roots_conds

from mpmath.libmp.libmpf import prec_to_dps

__all__ = ['TransferFunction', 'PIDController', 'Series', 'MIMOSeries', 'Parallel', 'MIMOParallel',
    'Feedback', 'MIMOFeedback', 'TransferFunctionMatrix', 'StateSpace', 'gbt', 'bilinear', 'forward_diff', 'backward_diff',
    'phase_margin', 'gain_margin']

def _roots(poly, var):
    """ like roots, but works on higher-order polynomials. """
    r = roots(poly, var, multiple=True)
    n = degree(poly)
    if len(r) != n:
        r = [rootof(poly, var, k) for k in range(n)]
    return r

def gbt(tf, sample_per, alpha):
    r"""
    Returns falling coefficients of H(z) from numerator and denominator.

    Explanation
    ===========

    Where H(z) is the corresponding discretized transfer function,
    discretized with the generalised bilinear transformation method.
    H(z) is obtained from the continuous transfer function H(s)
    by substituting $s(z) = \frac{z-1}{T(\alpha z + (1-\alpha))}$ into H(s), where T is the
    sample period.
    Coefficients are falling, i.e. $H(z) = \frac{az+b}{cz+d}$ is returned
    as [a, b], [c, d].

    Examples
    ========

    >>> from sympy.physics.control.lti import TransferFunction, gbt
    >>> from sympy.abc import s, L, R, T

    >>> tf = TransferFunction(1, s*L + R, s)
    >>> numZ, denZ = gbt(tf, T, 0.5)
    >>> numZ
    [T/(2*(L + R*T/2)), T/(2*(L + R*T/2))]
    >>> denZ
    [1, (-L + R*T/2)/(L + R*T/2)]

    >>> numZ, denZ = gbt(tf, T, 0)
    >>> numZ
    [T/L]
    >>> denZ
    [1, (-L + R*T)/L]

    >>> numZ, denZ = gbt(tf, T, 1)
    >>> numZ
    [T/(L + R*T), 0]
    >>> denZ
    [1, -L/(L + R*T)]

    >>> numZ, denZ = gbt(tf, T, 0.3)
    >>> numZ
    [3*T/(10*(L + 3*R*T/10)), 7*T/(10*(L + 3*R*T/10))]
    >>> denZ
    [1, (-L + 7*R*T/10)/(L + 3*R*T/10)]

    References
    ==========

    .. [1] https://www.polyu.edu.hk/ama/profile/gfzhang/Research/ZCC09_IJC.pdf
    """
    if not tf.is_SISO:
        raise NotImplementedError("Not implemented for MIMO systems.")

    T = sample_per  # and sample period T
    s = tf.var
    z =  s         # dummy discrete variable z

    np = tf.num.as_poly(s).all_coeffs()
    dp = tf.den.as_poly(s).all_coeffs()
    alpha = Rational(alpha).limit_denominator(1000)

    # The next line results from multiplying H(z) with z^N/z^N
    N = max(len(np), len(dp)) - 1
    num = Add(*[ T**(N-i) * c * (z-1)**i * (alpha * z + 1 - alpha)**(N-i) for c, i in zip(np[::-1], range(len(np))) ])
    den = Add(*[ T**(N-i) * c * (z-1)**i * (alpha * z + 1 - alpha)**(N-i) for c, i in zip(dp[::-1], range(len(dp))) ])

    num_coefs = num.as_poly(z).all_coeffs()
    den_coefs = den.as_poly(z).all_coeffs()

    para = den_coefs[0]
    num_coefs = [coef/para for coef in num_coefs]
    den_coefs = [coef/para for coef in den_coefs]

    return num_coefs, den_coefs

def bilinear(tf, sample_per):
    r"""
    Returns falling coefficients of H(z) from numerator and denominator.

    Explanation
    ===========

    Where H(z) is the corresponding discretized transfer function,
    discretized with the bilinear transform method.
    H(z) is obtained from the continuous transfer function H(s)
    by substituting $s(z) = \frac{2}{T}\frac{z-1}{z+1}$ into H(s), where T is the
    sample period.
    Coefficients are falling, i.e. $H(z) = \frac{az+b}{cz+d}$ is returned
    as [a, b], [c, d].

    Examples
    ========

    >>> from sympy.physics.control.lti import TransferFunction, bilinear
    >>> from sympy.abc import s, L, R, T

    >>> tf = TransferFunction(1, s*L + R, s)
    >>> numZ, denZ = bilinear(tf, T)
    >>> numZ
    [T/(2*(L + R*T/2)), T/(2*(L + R*T/2))]
    >>> denZ
    [1, (-L + R*T/2)/(L + R*T/2)]
    """
    return gbt(tf, sample_per, S.Half)

def forward_diff(tf, sample_per):
    r"""
    Returns falling coefficients of H(z) from numerator and denominator.

    Explanation
    ===========

    Where H(z) is the corresponding discretized transfer function,
    discretized with the forward difference transform method.
    H(z) is obtained from the continuous transfer function H(s)
    by substituting $s(z) = \frac{z-1}{T}$ into H(s), where T is the
    sample period.
    Coefficients are falling, i.e. $H(z) = \frac{az+b}{cz+d}$ is returned
    as [a, b], [c, d].

    Examples
    ========

    >>> from sympy.physics.control.lti import TransferFunction, forward_diff
    >>> from sympy.abc import s, L, R, T

    >>> tf = TransferFunction(1, s*L + R, s)
    >>> numZ, denZ = forward_diff(tf, T)
    >>> numZ
    [T/L]
    >>> denZ
    [1, (-L + R*T)/L]
    """
    return gbt(tf, sample_per, S.Zero)

def backward_diff(tf, sample_per):
    r"""
    Returns falling coefficients of H(z) from numerator and denominator.

    Explanation
    ===========

    Where H(z) is the corresponding discretized transfer function,
    discretized with the backward difference transform method.
    H(z) is obtained from the continuous transfer function H(s)
    by substituting $s(z) =  \frac{z-1}{Tz}$ into H(s), where T is the
    sample period.
    Coefficients are falling, i.e. $H(z) = \frac{az+b}{cz+d}$ is returned
    as [a, b], [c, d].

    Examples
    ========

    >>> from sympy.physics.control.lti import TransferFunction, backward_diff
    >>> from sympy.abc import s, L, R, T

    >>> tf = TransferFunction(1, s*L + R, s)
    >>> numZ, denZ = backward_diff(tf, T)
    >>> numZ
    [T/(L + R*T), 0]
    >>> denZ
    [1, -L/(L + R*T)]
    """
    return gbt(tf, sample_per, S.One)

def phase_margin(system):
    r"""
    Returns the phase margin of a continuous time system.
    Only applicable to Transfer Functions which can generate valid bode plots.

    Raises
    ======

    NotImplementedError
        When time delay terms are present in the system.

    ValueError
        When a SISO LTI system is not passed.

        When more than one free symbol is present in the system.
        The only variable in the transfer function should be
        the variable of the Laplace transform.

    Examples
    ========

    >>> from sympy.physics.control import TransferFunction, phase_margin
    >>> from sympy.abc import s

    >>> tf = TransferFunction(1, s**3 + 2*s**2 + s, s)
    >>> phase_margin(tf)
    180*(-pi + atan((-1 + (-2*18**(1/3)/(9 + sqrt(93))**(1/3) + 12**(1/3)*(9 + sqrt(93))**(1/3))**2/36)/(-12**(1/3)*(9 + sqrt(93))**(1/3)/3 + 2*18**(1/3)/(3*(9 + sqrt(93))**(1/3)))))/pi + 180
    >>> phase_margin(tf).n()
    21.3863897518751

    >>> tf1 = TransferFunction(s**3, s**2 + 5*s, s)
    >>> phase_margin(tf1)
    -180 + 180*(atan(sqrt(2)*(-51/10 - sqrt(101)/10)*sqrt(1 + sqrt(101))/(2*(sqrt(101)/2 + 51/2))) + pi)/pi
    >>> phase_margin(tf1).n()
    -25.1783920627277

    >>> tf2 = TransferFunction(1, s + 1, s)
    >>> phase_margin(tf2)
    -180

    See Also
    ========

    gain_margin

    References
    ==========

    .. [1] https://en.wikipedia.org/wiki/Phase_margin

    """
    from sympy.functions import arg

    if not isinstance(system, SISOLinearTimeInvariant):
        raise ValueError("Margins are only applicable for SISO LTI systems.")

    _w = Dummy("w", real=True)
    repl = I*_w
    expr = system.to_expr()
    len_free_symbols = len(expr.free_symbols)
    if expr.has(exp):
        raise NotImplementedError("Margins for systems with Time delay terms are not supported.")
    elif len_free_symbols > 1:
        raise ValueError("Extra degree of freedom found. Make sure"
            " that there are no free symbols in the dynamical system other"
            " than the variable of Laplace transform.")

    w_expr = expr.subs({system.var: repl})

    mag = 20*log(Abs(w_expr), 10)
    mag_sol = list(solveset(mag, _w, Interval(0, oo, left_open=True)))

    if (len(mag_sol) == 0):
        pm = S(-180)
    else:
        wcp = mag_sol[0]
        pm = ((arg(w_expr)*S(180)/pi).subs({_w:wcp}) + S(180)) % 360

    if(pm >= 180):
        pm = pm - 360

    return pm

def gain_margin(system):
    r"""
    Returns the gain margin of a continuous time system.
    Only applicable to Transfer Functions which can generate valid bode plots.

    Raises
    ======

    NotImplementedError
        When time delay terms are present in the system.

    ValueError
        When a SISO LTI system is not passed.

        When more than one free symbol is present in the system.
        The only variable in the transfer function should be
        the variable of the Laplace transform.

    Examples
    ========

    >>> from sympy.physics.control import TransferFunction, gain_margin
    >>> from sympy.abc import s

    >>> tf = TransferFunction(1, s**3 + 2*s**2 + s, s)
    >>> gain_margin(tf)
    20*log(2)/log(10)
    >>> gain_margin(tf).n()
    6.02059991327962

    >>> tf1 = TransferFunction(s**3, s**2 + 5*s, s)
    >>> gain_margin(tf1)
    oo

    See Also
    ========

    phase_margin

    References
    ==========

    https://en.wikipedia.org/wiki/Bode_plot

    """
    if not isinstance(system, SISOLinearTimeInvariant):
        raise ValueError("Margins are only applicable for SISO LTI systems.")

    _w = Dummy("w", real=True)
    repl = I*_w
    expr = system.to_expr()
    len_free_symbols = len(expr.free_symbols)
    if expr.has(exp):
        raise NotImplementedError("Margins for systems with Time delay terms are not supported.")
    elif len_free_symbols > 1:
        raise ValueError("Extra degree of freedom found. Make sure"
            " that there are no free symbols in the dynamical system other"
            " than the variable of Laplace transform.")

    w_expr = expr.subs({system.var: repl})

    mag = 20*log(Abs(w_expr), 10)
    phase = w_expr
    phase_sol = list(solveset(numer(phase.as_real_imag()[1].cancel()),_w, Interval(0, oo, left_open = True)))

    if (len(phase_sol) == 0):
        gm = oo
    else:
        wcg = phase_sol[0]
        gm = -mag.subs({_w:wcg})

    return gm

class LinearTimeInvariant(Basic, EvalfMixin):
    """A common class for all the Linear Time-Invariant Dynamical Systems."""

    _clstype: Type

    # Users should not directly interact with this class.
    def __new__(cls, *system, **kwargs):
        if cls is LinearTimeInvariant:
            raise NotImplementedError('The LTICommon class is not meant to be used directly.')
        return super(LinearTimeInvariant, cls).__new__(cls, *system, **kwargs)

    @classmethod
    def _check_args(cls, args):
        if not args:
            raise ValueError("At least 1 argument must be passed.")
        if not all(isinstance(arg, cls._clstype) for arg in args):
            raise TypeError(f"All arguments must be of type {cls._clstype}.")
        var_set = {arg.var for arg in args}
        if len(var_set) != 1:
            raise ValueError(filldedent(f"""
                All transfer functions should use the same complex variable
                of the Laplace transform. {len(var_set)} different
                values found."""))

    @property
    def is_SISO(self):
        """Returns `True` if the passed LTI system is SISO else returns False."""
        return self._is_SISO


class SISOLinearTimeInvariant(LinearTimeInvariant):
    """A common class for all the SISO Linear Time-Invariant Dynamical Systems."""
    # Users should not directly interact with this class.

    @property
    def num_inputs(self):
        """Return the number of inputs for SISOLinearTimeInvariant."""
        return 1

    @property
    def num_outputs(self):
        """Return the number of outputs for SISOLinearTimeInvariant."""
        return 1

    _is_SISO = True


class MIMOLinearTimeInvariant(LinearTimeInvariant):
    """A common class for all the MIMO Linear Time-Invariant Dynamical Systems."""
    # Users should not directly interact with this class.
    _is_SISO = False


SISOLinearTimeInvariant._clstype = SISOLinearTimeInvariant
MIMOLinearTimeInvariant._clstype = MIMOLinearTimeInvariant


def _check_other_SISO(func):
    def wrapper(*args, **kwargs):
        if not isinstance(args[-1], SISOLinearTimeInvariant):
            return NotImplemented
        else:
            return func(*args, **kwargs)
    return wrapper


def _check_other_MIMO(func):
    def wrapper(*args, **kwargs):
        if not isinstance(args[-1], MIMOLinearTimeInvariant):
            return NotImplemented
        else:
            return func(*args, **kwargs)
    return wrapper


class TransferFunction(SISOLinearTimeInvariant):
    r"""
    A class for representing LTI (Linear, time-invariant) systems that can be strictly described
    by ratio of polynomials in the Laplace transform complex variable. The arguments
    are ``num``, ``den``, and ``var``, where ``num`` and ``den`` are numerator and
    denominator polynomials of the ``TransferFunction`` respectively, and the third argument is
    a complex variable of the Laplace transform used by these polynomials of the transfer function.
    ``num`` and ``den`` can be either polynomials or numbers, whereas ``var``
    has to be a :py:class:`~.Symbol`.

    Explanation
    ===========

    Generally, a dynamical system representing a physical model can be described in terms of Linear
    Ordinary Differential Equations like -

            $b_{m}y^{\left(m\right)}+b_{m-1}y^{\left(m-1\right)}+\dots+b_{1}y^{\left(1\right)}+b_{0}y=
            a_{n}x^{\left(n\right)}+a_{n-1}x^{\left(n-1\right)}+\dots+a_{1}x^{\left(1\right)}+a_{0}x$

    Here, $x$ is the input signal and $y$ is the output signal and superscript on both is the order of derivative
    (not exponent). Derivative is taken with respect to the independent variable, $t$. Also, generally $m$ is greater
    than $n$.

    It is not feasible to analyse the properties of such systems in their native form therefore, we use
    mathematical tools like Laplace transform to get a better perspective. Taking the Laplace transform
    of both the sides in the equation (at zero initial conditions), we get -

            $\mathcal{L}[b_{m}y^{\left(m\right)}+b_{m-1}y^{\left(m-1\right)}+\dots+b_{1}y^{\left(1\right)}+b_{0}y]=
            \mathcal{L}[a_{n}x^{\left(n\right)}+a_{n-1}x^{\left(n-1\right)}+\dots+a_{1}x^{\left(1\right)}+a_{0}x]$

    Using the linearity property of Laplace transform and also considering zero initial conditions
    (i.e. $y(0^{-}) = 0$, $y'(0^{-}) = 0$ and so on), the equation
    above gets translated to -

            $b_{m}\mathcal{L}[y^{\left(m\right)}]+\dots+b_{1}\mathcal{L}[y^{\left(1\right)}]+b_{0}\mathcal{L}[y]=
            a_{n}\mathcal{L}[x^{\left(n\right)}]+\dots+a_{1}\mathcal{L}[x^{\left(1\right)}]+a_{0}\mathcal{L}[x]$

    Now, applying Derivative property of Laplace transform,

            $b_{m}s^{m}\mathcal{L}[y]+\dots+b_{1}s\mathcal{L}[y]+b_{0}\mathcal{L}[y]=
            a_{n}s^{n}\mathcal{L}[x]+\dots+a_{1}s\mathcal{L}[x]+a_{0}\mathcal{L}[x]$

    Here, the superscript on $s$ is **exponent**. Note that the zero initial conditions assumption, mentioned above, is very important
    and cannot be ignored otherwise the dynamical system cannot be considered time-independent and the simplified equation above
    cannot be reached.

    Collecting $\mathcal{L}[y]$ and $\mathcal{L}[x]$ terms from both the sides and taking the ratio
    $\frac{ \mathcal{L}\left\{y\right\} }{ \mathcal{L}\left\{x\right\} }$, we get the typical rational form of transfer
    function.

    The numerator of the transfer function is, therefore, the Laplace transform of the output signal
    (The signals are represented as functions of time) and similarly, the denominator
    of the transfer function is the Laplace transform of the input signal. It is also a convention
    to denote the input and output signal's Laplace transform with capital alphabets like shown below.

            $H(s) = \frac{Y(s)}{X(s)} = \frac{ \mathcal{L}\left\{y(t)\right\} }{ \mathcal{L}\left\{x(t)\right\} }$

    $s$, also known as complex frequency, is a complex variable in the Laplace domain. It corresponds to the
    equivalent variable $t$, in the time domain. Transfer functions are sometimes also referred to as the Laplace
    transform of the system's impulse response. Transfer function, $H$, is represented as a rational
    function in $s$ like,

            $H(s) =\ \frac{a_{n}s^{n}+a_{n-1}s^{n-1}+\dots+a_{1}s+a_{0}}{b_{m}s^{m}+b_{m-1}s^{m-1}+\dots+b_{1}s+b_{0}}$

    Parameters
    ==========

    num : Expr, Number
        The numerator polynomial of the transfer function.
    den : Expr, Number
        The denominator polynomial of the transfer function.
    var : Symbol
        Complex variable of the Laplace transform used by the
        polynomials of the transfer function.

    Raises
    ======

    TypeError
        When ``var`` is not a Symbol or when ``num`` or ``den`` is not a
        number or a polynomial.
    ValueError
        When ``den`` is zero.

    Examples
    ========

    >>> from sympy.abc import s, p, a
    >>> from sympy.physics.control.lti import TransferFunction
    >>> tf1 = TransferFunction(s + a, s**2 + s + 1, s)
    >>> tf1
    TransferFunction(a + s, s**2 + s + 1, s)
    >>> tf1.num
    a + s
    >>> tf1.den
    s**2 + s + 1
    >>> tf1.var
    s
    >>> tf1.args
    (a + s, s**2 + s + 1, s)

    Any complex variable can be used for ``var``.

    >>> tf2 = TransferFunction(a*p**3 - a*p**2 + s*p, p + a**2, p)
    >>> tf2
    TransferFunction(a*p**3 - a*p**2 + p*s, a**2 + p, p)
    >>> tf3 = TransferFunction((p + 3)*(p - 1), (p - 1)*(p + 5), p)
    >>> tf3
    TransferFunction((p - 1)*(p + 3), (p - 1)*(p + 5), p)

    To negate a transfer function the ``-`` operator can be prepended:

    >>> tf4 = TransferFunction(-a + s, p**2 + s, p)
    >>> -tf4
    TransferFunction(a - s, p**2 + s, p)
    >>> tf5 = TransferFunction(s**4 - 2*s**3 + 5*s + 4, s + 4, s)
    >>> -tf5
    TransferFunction(-s**4 + 2*s**3 - 5*s - 4, s + 4, s)

    You can use a float or an integer (or other constants) as numerator and denominator:

    >>> tf6 = TransferFunction(1/2, 4, s)
    >>> tf6.num
    0.500000000000000
    >>> tf6.den
    4
    >>> tf6.var
    s
    >>> tf6.args
    (0.5, 4, s)

    You can take the integer power of a transfer function using the ``**`` operator:

    >>> tf7 = TransferFunction(s + a, s - a, s)
    >>> tf7**3
    TransferFunction((a + s)**3, (-a + s)**3, s)
    >>> tf7**0
    TransferFunction(1, 1, s)
    >>> tf8 = TransferFunction(p + 4, p - 3, p)
    >>> tf8**-1
    TransferFunction(p - 3, p + 4, p)

    Addition, subtraction, and multiplication of transfer functions can form
    unevaluated ``Series`` or ``Parallel`` objects.

    >>> tf9 = TransferFunction(s + 1, s**2 + s + 1, s)
    >>> tf10 = TransferFunction(s - p, s + 3, s)
    >>> tf11 = TransferFunction(4*s**2 + 2*s - 4, s - 1, s)
    >>> tf12 = TransferFunction(1 - s, s**2 + 4, s)
    >>> tf9 + tf10
    Parallel(TransferFunction(s + 1, s**2 + s + 1, s), TransferFunction(-p + s, s + 3, s))
    >>> tf10 - tf11
    Parallel(TransferFunction(-p + s, s + 3, s), TransferFunction(-4*s**2 - 2*s + 4, s - 1, s))
    >>> tf9 * tf10
    Series(TransferFunction(s + 1, s**2 + s + 1, s), TransferFunction(-p + s, s + 3, s))
    >>> tf10 - (tf9 + tf12)
    Parallel(TransferFunction(-p + s, s + 3, s), TransferFunction(-s - 1, s**2 + s + 1, s), TransferFunction(s - 1, s**2 + 4, s))
    >>> tf10 - (tf9 * tf12)
    Parallel(TransferFunction(-p + s, s + 3, s), Series(TransferFunction(-1, 1, s), TransferFunction(s + 1, s**2 + s + 1, s), TransferFunction(1 - s, s**2 + 4, s)))
    >>> tf11 * tf10 * tf9
    Series(TransferFunction(4*s**2 + 2*s - 4, s - 1, s), TransferFunction(-p + s, s + 3, s), TransferFunction(s + 1, s**2 + s + 1, s))
    >>> tf9 * tf11 + tf10 * tf12
    Parallel(Series(TransferFunction(s + 1, s**2 + s + 1, s), TransferFunction(4*s**2 + 2*s - 4, s - 1, s)), Series(TransferFunction(-p + s, s + 3, s), TransferFunction(1 - s, s**2 + 4, s)))
    >>> (tf9 + tf12) * (tf10 + tf11)
    Series(Parallel(TransferFunction(s + 1, s**2 + s + 1, s), TransferFunction(1 - s, s**2 + 4, s)), Parallel(TransferFunction(-p + s, s + 3, s), TransferFunction(4*s**2 + 2*s - 4, s - 1, s)))

    These unevaluated ``Series`` or ``Parallel`` objects can convert into the
    resultant transfer function using ``.doit()`` method or by ``.rewrite(TransferFunction)``.

    >>> ((tf9 + tf10) * tf12).doit()
    TransferFunction((1 - s)*((-p + s)*(s**2 + s + 1) + (s + 1)*(s + 3)), (s + 3)*(s**2 + 4)*(s**2 + s + 1), s)
    >>> (tf9 * tf10 - tf11 * tf12).rewrite(TransferFunction)
    TransferFunction(-(1 - s)*(s + 3)*(s**2 + s + 1)*(4*s**2 + 2*s - 4) + (-p + s)*(s - 1)*(s + 1)*(s**2 + 4), (s - 1)*(s + 3)*(s**2 + 4)*(s**2 + s + 1), s)

    See Also
    ========

    Feedback, Series, Parallel

    References
    ==========

    .. [1] https://en.wikipedia.org/wiki/Transfer_function
    .. [2] https://en.wikipedia.org/wiki/Laplace_transform

    """
    def __new__(cls, num, den, var):
        num, den = _sympify(num), _sympify(den)

        if not isinstance(var, Symbol):
            raise TypeError("Variable input must be a Symbol.")

        if den == 0:
            raise ValueError("TransferFunction cannot have a zero denominator.")

        if (((isinstance(num, (Expr, TransferFunction, Series, Parallel)) and num.has(Symbol)) or num.is_number) and
            ((isinstance(den, (Expr, TransferFunction, Series, Parallel)) and den.has(Symbol)) or den.is_number)):
            cls.is_StateSpace_object = False
            return super(TransferFunction, cls).__new__(cls, num, den, var)

        else:
            raise TypeError("Unsupported type for numerator or denominator of TransferFunction.")

    @classmethod
    def from_rational_expression(cls, expr, var=None):
        r"""
        Creates a new ``TransferFunction`` efficiently from a rational expression.

        Parameters
        ==========

        expr : Expr, Number
            The rational expression representing the ``TransferFunction``.
        var : Symbol, optional
            Complex variable of the Laplace transform used by the
            polynomials of the transfer function.

        Raises
        ======

        ValueError
            When ``expr`` is of type ``Number`` and optional parameter ``var``
            is not passed.

            When ``expr`` has more than one variables and an optional parameter
            ``var`` is not passed.
        ZeroDivisionError
            When denominator of ``expr`` is zero or it has ``ComplexInfinity``
            in its numerator.

        Examples
        ========

        >>> from sympy.abc import s, p, a
        >>> from sympy.physics.control.lti import TransferFunction
        >>> expr1 = (s + 5)/(3*s**2 + 2*s + 1)
        >>> tf1 = TransferFunction.from_rational_expression(expr1)
        >>> tf1
        TransferFunction(s + 5, 3*s**2 + 2*s + 1, s)
        >>> expr2 = (a*p**3 - a*p**2 + s*p)/(p + a**2)  # Expr with more than one variables
        >>> tf2 = TransferFunction.from_rational_expression(expr2, p)
        >>> tf2
        TransferFunction(a*p**3 - a*p**2 + p*s, a**2 + p, p)

        In case of conflict between two or more variables in a expression, SymPy will
        raise a ``ValueError``, if ``var`` is not passed by the user.

        >>> tf = TransferFunction.from_rational_expression((a + a*s)/(s**2 + s + 1))
        Traceback (most recent call last):
        ...
        ValueError: Conflicting values found for positional argument `var` ({a, s}). Specify it manually.

        This can be corrected by specifying the ``var`` parameter manually.

        >>> tf = TransferFunction.from_rational_expression((a + a*s)/(s**2 + s + 1), s)
        >>> tf
        TransferFunction(a*s + a, s**2 + s + 1, s)

        ``var`` also need to be specified when ``expr`` is a ``Number``

        >>> tf3 = TransferFunction.from_rational_expression(10, s)
        >>> tf3
        TransferFunction(10, 1, s)

        """
        expr = _sympify(expr)
        if var is None:
            _free_symbols = expr.free_symbols
            _len_free_symbols = len(_free_symbols)
            if _len_free_symbols == 1:
                var = list(_free_symbols)[0]
            elif _len_free_symbols == 0:
                raise ValueError(filldedent("""
                    Positional argument `var` not found in the
                    TransferFunction defined. Specify it manually."""))
            else:
                raise ValueError(filldedent("""
                    Conflicting values found for positional argument `var` ({}).
                    Specify it manually.""".format(_free_symbols)))

        _num, _den = expr.as_numer_denom()
        if _den == 0 or _num.has(S.ComplexInfinity):
            raise ZeroDivisionError("TransferFunction cannot have a zero denominator.")
        return cls(_num, _den, var)

    @classmethod
    def from_coeff_lists(cls, num_list, den_list, var):
        r"""
        Creates a new ``TransferFunction`` efficiently from a list of coefficients.

        Parameters
        ==========

        num_list : Sequence
            Sequence comprising of numerator coefficients.
        den_list : Sequence
            Sequence comprising of denominator coefficients.
        var : Symbol
            Complex variable of the Laplace transform used by the
            polynomials of the transfer function.

        Raises
        ======

        ZeroDivisionError
            When the constructed denominator is zero.

        Examples
        ========

        >>> from sympy.abc import s, p
        >>> from sympy.physics.control.lti import TransferFunction
        >>> num = [1, 0, 2]
        >>> den = [3, 2, 2, 1]
        >>> tf = TransferFunction.from_coeff_lists(num, den, s)
        >>> tf
        TransferFunction(s**2 + 2, 3*s**3 + 2*s**2 + 2*s + 1, s)
        >>> #Create a Transfer Function with more than one variable
        >>> tf1 = TransferFunction.from_coeff_lists([p, 1], [2*p, 0, 4], s)
        >>> tf1
        TransferFunction(p*s + 1, 2*p*s**2 + 4, s)

        """
        num_list = num_list[::-1]
        den_list = den_list[::-1]
        num_var_powers = [var**i for i in range(len(num_list))]
        den_var_powers = [var**i for i in range(len(den_list))]

        _num = sum(coeff * var_power for coeff, var_power in zip(num_list, num_var_powers))
        _den = sum(coeff * var_power for coeff, var_power in zip(den_list, den_var_powers))

        if _den == 0:
            raise ZeroDivisionError("TransferFunction cannot have a zero denominator.")

        return cls(_num, _den, var)

    @classmethod
    def from_zpk(cls, zeros, poles, gain, var):
        r"""
        Creates a new ``TransferFunction`` from given zeros, poles and gain.

        Parameters
        ==========

        zeros : Sequence
            Sequence comprising of zeros of transfer function.
        poles : Sequence
            Sequence comprising of poles of transfer function.
        gain : Number, Symbol, Expression
            A scalar value specifying gain of the model.
        var : Symbol
            Complex variable of the Laplace transform used by the
            polynomials of the transfer function.

        Examples
        ========

        >>> from sympy.abc import s, p, k
        >>> from sympy.physics.control.lti import TransferFunction
        >>> zeros = [1, 2, 3]
        >>> poles = [6, 5, 4]
        >>> gain = 7
        >>> tf = TransferFunction.from_zpk(zeros, poles, gain, s)
        >>> tf
        TransferFunction(7*(s - 3)*(s - 2)*(s - 1), (s - 6)*(s - 5)*(s - 4), s)
        >>> #Create a Transfer Function with variable poles and zeros
        >>> tf1 = TransferFunction.from_zpk([p, k], [p + k, p - k], 2, s)
        >>> tf1
        TransferFunction(2*(-k + s)*(-p + s), (-k - p + s)*(k - p + s), s)
        >>> #Complex poles or zeros are acceptable
        >>> tf2 = TransferFunction.from_zpk([0], [1-1j, 1+1j, 2], -2, s)
        >>> tf2
        TransferFunction(-2*s, (s - 2)*(s - 1.0 - 1.0*I)*(s - 1.0 + 1.0*I), s)

        """
        num_poly = 1
        den_poly = 1
        for zero in zeros:
            num_poly *= var - zero
        for pole in poles:
            den_poly *= var - pole

        return cls(gain*num_poly, den_poly, var)

    @property
    def num(self):
        """
        Returns the numerator polynomial of the transfer function.

        Examples
        ========

        >>> from sympy.abc import s, p
        >>> from sympy.physics.control.lti import TransferFunction
        >>> G1 = TransferFunction(s**2 + p*s + 3, s - 4, s)
        >>> G1.num
        p*s + s**2 + 3
        >>> G2 = TransferFunction((p + 5)*(p - 3), (p - 3)*(p + 1), p)
        >>> G2.num
        (p - 3)*(p + 5)

        """
        return self.args[0]

    @property
    def den(self):
        """
        Returns the denominator polynomial of the transfer function.

        Examples
        ========

        >>> from sympy.abc import s, p
        >>> from sympy.physics.control.lti import TransferFunction
        >>> G1 = TransferFunction(s + 4, p**3 - 2*p + 4, s)
        >>> G1.den
        p**3 - 2*p + 4
        >>> G2 = TransferFunction(3, 4, s)
        >>> G2.den
        4

        """
        return self.args[1]

    @property
    def var(self):
        """
        Returns the complex variable of the Laplace transform used by the polynomials of
        the transfer function.

        Examples
        ========

        >>> from sympy.abc import s, p
        >>> from sympy.physics.control.lti import TransferFunction
        >>> G1 = TransferFunction(p**2 + 2*p + 4, p - 6, p)
        >>> G1.var
        p
        >>> G2 = TransferFunction(0, s - 5, s)
        >>> G2.var
        s

        """
        return self.args[2]

    def _eval_subs(self, old, new):
        arg_num = self.num.subs(old, new)
        arg_den = self.den.subs(old, new)
        argnew = TransferFunction(arg_num, arg_den, self.var)
        return self if old == self.var else argnew

    def _eval_evalf(self, prec):
        return TransferFunction(
            self.num._eval_evalf(prec),
            self.den._eval_evalf(prec),
            self.var)

    def _eval_simplify(self, **kwargs):
        tf = cancel(Mul(self.num, 1/self.den, evaluate=False), expand=False).as_numer_denom()
        num_, den_ = tf[0], tf[1]
        return TransferFunction(num_, den_, self.var)

    def _eval_rewrite_as_StateSpace(self, *args):
        """
        Returns the equivalent space model of the transfer function model.
        The state space model will be returned in the controllable canonical form.

        Unlike the space state to transfer function model conversion, the transfer function
        to state space model conversion is not unique. There can be multiple state space
        representations of a given transfer function model.

        Examples
        ========

        >>> from sympy.abc import s
        >>> from sympy.physics.control import TransferFunction, StateSpace
        >>> tf = TransferFunction(s**2 + 1, s**3 + 2*s + 10, s)
        >>> tf.rewrite(StateSpace)
        StateSpace(Matrix([
        [  0,  1, 0],
        [  0,  0, 1],
        [-10, -2, 0]]), Matrix([
        [0],
        [0],
        [1]]), Matrix([[1, 0, 1]]), Matrix([[0]]))

        """
        if not self.is_proper:
            raise ValueError("Transfer Function must be proper.")

        num_poly = Poly(self.num, self.var)
        den_poly = Poly(self.den, self.var)
        n = den_poly.degree()

        num_coeffs = num_poly.all_coeffs()
        den_coeffs = den_poly.all_coeffs()
        diff = n - num_poly.degree()
        num_coeffs = [0]*diff + num_coeffs

        a = den_coeffs[1:]
        a_mat = Matrix([[(-1)*coefficient/den_coeffs[0] for coefficient in reversed(a)]])
        vert = zeros(n-1, 1)
        mat = eye(n-1)
        A = vert.row_join(mat)
        A = A.col_join(a_mat)

        B = zeros(n, 1)
        B[n-1] = 1

        i = n
        C = []
        while(i > 0):
            C.append(num_coeffs[i] - den_coeffs[i]*num_coeffs[0])
            i -= 1
        C = Matrix([C])

        D = Matrix([num_coeffs[0]])

        return StateSpace(A, B, C, D)

    def expand(self):
        """
        Returns the transfer function with numerator and denominator
        in expanded form.

        Examples
        ========

        >>> from sympy.abc import s, p, a, b
        >>> from sympy.physics.control.lti import TransferFunction
        >>> G1 = TransferFunction((a - s)**2, (s**2 + a)**2, s)
        >>> G1.expand()
        TransferFunction(a**2 - 2*a*s + s**2, a**2 + 2*a*s**2 + s**4, s)
        >>> G2 = TransferFunction((p + 3*b)*(p - b), (p - b)*(p + 2*b), p)
        >>> G2.expand()
        TransferFunction(-3*b**2 + 2*b*p + p**2, -2*b**2 + b*p + p**2, p)

        """
        return TransferFunction(expand(self.num), expand(self.den), self.var)

    def dc_gain(self):
        """
        Computes the gain of the response as the frequency approaches zero.

        The DC gain is infinite for systems with pure integrators.

        Examples
        ========

        >>> from sympy.abc import s, p, a, b
        >>> from sympy.physics.control.lti import TransferFunction
        >>> tf1 = TransferFunction(s + 3, s**2 - 9, s)
        >>> tf1.dc_gain()
        -1/3
        >>> tf2 = TransferFunction(p**2, p - 3 + p**3, p)
        >>> tf2.dc_gain()
        0
        >>> tf3 = TransferFunction(a*p**2 - b, s + b, s)
        >>> tf3.dc_gain()
        (a*p**2 - b)/b
        >>> tf4 = TransferFunction(1, s, s)
        >>> tf4.dc_gain()
        oo

        """
        m = Mul(self.num, Pow(self.den, -1, evaluate=False), evaluate=False)
        return limit(m, self.var, 0)

    def poles(self):
        """
        Returns the poles of a transfer function.

        Examples
        ========

        >>> from sympy.abc import s, p, a
        >>> from sympy.physics.control.lti import TransferFunction
        >>> tf1 = TransferFunction((p + 3)*(p - 1), (p - 1)*(p + 5), p)
        >>> tf1.poles()
        [-5, 1]
        >>> tf2 = TransferFunction((1 - s)**2, (s**2 + 1)**2, s)
        >>> tf2.poles()
        [I, I, -I, -I]
        >>> tf3 = TransferFunction(s**2, a*s + p, s)
        >>> tf3.poles()
        [-p/a]

        """
        return _roots(Poly(self.den, self.var), self.var)

    def zeros(self):
        """
        Returns the zeros of a transfer function.

        Examples
        ========

        >>> from sympy.abc import s, p, a
        >>> from sympy.physics.control.lti import TransferFunction
        >>> tf1 = TransferFunction((p + 3)*(p - 1), (p - 1)*(p + 5), p)
        >>> tf1.zeros()
        [-3, 1]
        >>> tf2 = TransferFunction((1 - s)**2, (s**2 + 1)**2, s)
        >>> tf2.zeros()
        [1, 1]
        >>> tf3 = TransferFunction(s**2, a*s + p, s)
        >>> tf3.zeros()
        [0, 0]

        """
        return _roots(Poly(self.num, self.var), self.var)

    def eval_frequency(self, other):
        """
        Returns the system response at any point in the real or complex plane.

        Examples
        ========

        >>> from sympy.abc import s, p, a
        >>> from sympy.physics.control.lti import TransferFunction
        >>> from sympy import I
        >>> tf1 = TransferFunction(1, s**2 + 2*s + 1, s)
        >>> omega = 0.1
        >>> tf1.eval_frequency(I*omega)
        1/(0.99 + 0.2*I)
        >>> tf2 = TransferFunction(s**2, a*s + p, s)
        >>> tf2.eval_frequency(2)
        4/(2*a + p)
        >>> tf2.eval_frequency(I*2)
        -4/(2*I*a + p)
        """
        arg_num = self.num.subs(self.var, other)
        arg_den = self.den.subs(self.var, other)
        argnew = TransferFunction(arg_num, arg_den, self.var).to_expr()
        return argnew.expand()

    def is_stable(self, cancel_poles_zeros=False):
        """
        Returns True if the transfer function is asymptotically stable;
        else False.

        This would not check the marginal or conditional stability
        of the system.

        Note: Also with cancel_poles_zeros = True, there could be unaccounted
        pole-zero cancellations.

        Parameters
        ==========

        cancel_poles_zeros : Boolean
            If True, cancels common factors between numerator and denominator
            before checking stability.

        Examples
        ========

        >>> from sympy.abc import s, p, a
        >>> from sympy import symbols
        >>> from sympy.physics.control.lti import TransferFunction
        >>> q, r = symbols('q, r', negative=True)
        >>> tf1 = TransferFunction((1 - s)**2, (s + 1)**2, s)
        >>> tf1.is_stable()
        True
        >>> tf2 = TransferFunction((1 - p)**2, (s**2 + 1)**2, s)
        >>> tf2.is_stable()
        False
        >>> tf3 = TransferFunction(4, q*s - r, s)
        >>> tf3.is_stable()
        False
        >>> tf4 = TransferFunction(p + 1, a*p - s**2, p)
        >>> tf4.is_stable() is None   # Not enough info about the symbols to determine stability
        True
        >>> tf5 = TransferFunction((s+1)*(s-1), (s-1)*(s+2)*(s+4), s)
        >>> tf5.is_stable()
        False
        >>> tf5.is_stable(cancel_poles_zeros = True)
        True

        """
        tf = self.to_standard_form(cancel_poles_zeros)

        conditions = tf.get_asymptotic_stability_conditions(cancel_poles_zeros = False)

        try:
            output = reduce_inequalities(conditions)
        except NotImplementedError:
            # If there are more than one symbols,
            # reduce_inequalities could fail
            return None

        if output in (true, false):
            return bool(output)

        return None

    def to_standard_form(self, cancel_poles_zeros=False):
        r"""
        Return the transfer function in its standard form.

        Standard form:

        .. math::
            \frac{a_n s^n + a_{n-1} s^{n-1} + \cdots + a_1 s + a_0}
            {b_m s^m + b_{m-1} s^{m-1} + \cdots + b_1 s + b_0}

        Note: Also with cancel_poles_zeros = True, there could be unaccounted
        pole-zero cancellations.

        Examples
        ========
        >>> from sympy import symbols
        >>> from sympy.physics.control.lti import TransferFunction, Feedback
        >>> s,k = symbols('s k')
        >>> tf1 = TransferFunction(-2*s + 12, s**3 + 2*s**2 + 100*s, s)
        >>> tf2 = TransferFunction(1, k, s)
        >>> feedback = Feedback(tf1, tf2).doit()
        >>> feedback
        TransferFunction(k*(12 - 2*s)*(s**3 + 2*s**2 + 100*s), (s**3 + 2*s**2 + 100*s)*(k*(s**3 + 2*s**2 + 100*s) - 2*s + 12), s)
        >>> feedback.to_standard_form(cancel_poles_zeros=True)
        TransferFunction(-2*k*s + 12*k, k*s**3 + 2*k*s**2 + s*(100*k - 2) + 12, s)

        """
        tf = self.expand()

        num = tf.num
        den = tf.den
        if cancel_poles_zeros:
            num, den = cancel(tf.num / tf.den).as_numer_denom()

        return TransferFunction(num.collect(self.var),
                                den.collect(self.var), self.var)

    def get_asymptotic_stability_conditions(self, cancel_poles_zeros = False):
        """
        Returns the asymptotic stability conditions for
        the transfer function.

        Note: Also with cancel_poles_zeros = True, the set generated by the
        inequalities may be a subset of the real asymptotic stability
        conditions set due to potentially unaccounted pole-zero cancellations.

        Parameters
        ==========

        cancel_poles_zeros : Boolean
            If True, cancels common factors between numerator and denominator
            before checking stability.

        Examples
        ========

        >>> from sympy import symbols, solve, reduce_inequalities
        >>> from sympy.abc import s
        >>> from sympy.physics.control.lti import TransferFunction, Feedback

        >>> b1, b2, b3, b4 = symbols('b_1 b_2 b_3 b_4')
        >>> p1 = b1*s**3 + b2*s**2 + b3*s + b4
        >>> tf1 = TransferFunction(1, p1, s)
        >>> tf1.get_asymptotic_stability_conditions()
        [b_1 > 0, b_2 > 0, (-b_1*b_4 + b_2*b_3)/b_2 > 0, b_4 > 0]

        >>> p2 = s**4 + 3*s**3 + 6*s**2 + 12*s + 8
        >>> solve(p2)
        [-2, -1, -2*I, 2*I]
        >>> tf2 = TransferFunction(1, p2, s)
        >>> tf2.get_asymptotic_stability_conditions()
        [False]

        >>> p3 = s**4 + 17*s**3 + 137/2*s**2 + 213/2*s + 54
        >>> solve(p3)
        [-12.0, -1.0, -2.0 - 0.707106781186548*I, -2.0 + 0.707106781186548*I]
        >>> tf3 = TransferFunction(1, p3, s)
        >>> tf3.get_asymptotic_stability_conditions()
        [True]

        >>> k = symbols('k')
        >>> tf4 = TransferFunction(-20*s + 20, s**3 + 2*s**2 + 100*s, s)
        >>> tf5 = TransferFunction(1, k, s)
        >>> feedback = Feedback(tf4, tf5).doit()
        >>> ineq = feedback.get_asymptotic_stability_conditions(cancel_poles_zeros = True)
        >>> ineq
        [k > 0, 2*k > 0, 100*k - 30 > 0]
        >>> reduce_inequalities(ineq)
        (3/10 < k) & (k < oo)

        """
        standard_form = self.to_standard_form(cancel_poles_zeros)

        return neg_roots_conds(standard_form.den, self.var)

    def __add__(self, other):
        if hasattr(other, "is_StateSpace_object") and other.is_StateSpace_object:
            return Parallel(self, other)
        elif isinstance(other, (TransferFunction, Series, Feedback)):
            if not self.var == other.var:
                raise ValueError(filldedent("""
                    All the transfer functions should use the same complex variable
                    of the Laplace transform."""))
            return Parallel(self, other)
        elif isinstance(other, Parallel):
            if not self.var == other.var:
                raise ValueError(filldedent("""
                    All the transfer functions should use the same complex variable
                    of the Laplace transform."""))
            arg_list = list(other.args)
            return Parallel(self, *arg_list)
        else:
            raise ValueError("TransferFunction cannot be added with {}.".
                format(type(other)))

    def __radd__(self, other):
        return self + other

    def __sub__(self, other):
        if hasattr(other, "is_StateSpace_object") and other.is_StateSpace_object:
            return Parallel(self, -other)
        elif isinstance(other, (TransferFunction, Series)):
            if not self.var == other.var:
                raise ValueError(filldedent("""
                    All the transfer functions should use the same complex variable
                    of the Laplace transform."""))
            return Parallel(self, -other)
        elif isinstance(other, Parallel):
            if not self.var == other.var:
                raise ValueError(filldedent("""
                    All the transfer functions should use the same complex variable
                    of the Laplace transform."""))
            arg_list = [-i for i in list(other.args)]
            return Parallel(self, *arg_list)
        else:
            raise ValueError("{} cannot be subtracted from a TransferFunction."
                .format(type(other)))

    def __rsub__(self, other):
        return -self + other

    def __mul__(self, other):
        if hasattr(other, "is_StateSpace_object") and other.is_StateSpace_object:
            return Series(self, other)
        elif isinstance(other, (TransferFunction, Parallel, Feedback)):
            if not self.var == other.var:
                raise ValueError(filldedent("""
                    All the transfer functions should use the same complex variable
                    of the Laplace transform."""))
            return Series(self, other)
        elif isinstance(other, Series):
            if not self.var == other.var:
                raise ValueError(filldedent("""
                    All the transfer functions should use the same complex variable
                    of the Laplace transform."""))
            arg_list = list(other.args)
            return Series(self, *arg_list)
        else:
            raise ValueError("TransferFunction cannot be multiplied with {}."
                .format(type(other)))

    __rmul__ = __mul__

    def __truediv__(self, other):
        if isinstance(other, TransferFunction):
            if not self.var == other.var:
                raise ValueError(filldedent("""
                    All the transfer functions should use the same complex variable
                    of the Laplace transform."""))
            return Series(self, TransferFunction(other.den, other.num, self.var))
        elif (isinstance(other, Parallel) and len(other.args
                ) == 2 and isinstance(other.args[0], TransferFunction)
            and isinstance(other.args[1], (Series, TransferFunction))):

            if not self.var == other.var:
                raise ValueError(filldedent("""
                    Both TransferFunction and Parallel should use the
                    same complex variable of the Laplace transform."""))
            if other.args[1] == self:
                # plant and controller with unit feedback.
                return Feedback(self, other.args[0])
            other_arg_list = list(other.args[1].args) if isinstance(
                other.args[1], Series) else other.args[1]
            if other_arg_list == other.args[1]:
                return Feedback(self, other_arg_list)
            elif self in other_arg_list:
                other_arg_list.remove(self)
            else:
                return Feedback(self, Series(*other_arg_list))

            if len(other_arg_list) == 1:
                return Feedback(self, *other_arg_list)
            else:
                return Feedback(self, Series(*other_arg_list))
        else:
            raise ValueError("TransferFunction cannot be divided by {}.".
                format(type(other)))

    __rtruediv__ = __truediv__

    def __pow__(self, p):
        p = sympify(p)
        if not p.is_Integer:
            raise ValueError("Exponent must be an integer.")
        if p is S.Zero:
            return TransferFunction(1, 1, self.var)
        elif p > 0:
            num_, den_ = self.num**p, self.den**p
        else:
            p = abs(p)
            num_, den_ = self.den**p, self.num**p

        return TransferFunction(num_, den_, self.var)

    def __neg__(self):
        return TransferFunction(-self.num, self.den, self.var)

    @property
    def is_proper(self):
        """
        Returns True if degree of the numerator polynomial is less than
        or equal to degree of the denominator polynomial, else False.

        Examples
        ========

        >>> from sympy.abc import s, p, a, b
        >>> from sympy.physics.control.lti import TransferFunction
        >>> tf1 = TransferFunction(b*s**2 + p**2 - a*p + s, b - p**2, s)
        >>> tf1.is_proper
        False
        >>> tf2 = TransferFunction(p**2 - 4*p, p**3 + 3*p + 2, p)
        >>> tf2.is_proper
        True

        """
        return degree(self.num, self.var) <= degree(self.den, self.var)

    @property
    def is_strictly_proper(self):
        """
        Returns True if degree of the numerator polynomial is strictly less
        than degree of the denominator polynomial, else False.

        Examples
        ========

        >>> from sympy.abc import s, p, a, b
        >>> from sympy.physics.control.lti import TransferFunction
        >>> tf1 = TransferFunction(a*p**2 + b*s, s - p, s)
        >>> tf1.is_strictly_proper
        False
        >>> tf2 = TransferFunction(s**3 - 2, s**4 + 5*s + 6, s)
        >>> tf2.is_strictly_proper
        True

        """
        return degree(self.num, self.var) < degree(self.den, self.var)

    @property
    def is_biproper(self):
        """
        Returns True if degree of the numerator polynomial is equal to
        degree of the denominator polynomial, else False.

        Examples
        ========

        >>> from sympy.abc import s, p, a, b
        >>> from sympy.physics.control.lti import TransferFunction
        >>> tf1 = TransferFunction(a*p**2 + b*s, s - p, s)
        >>> tf1.is_biproper
        True
        >>> tf2 = TransferFunction(p**2, p + a, p)
        >>> tf2.is_biproper
        False

        """
        return degree(self.num, self.var) == degree(self.den, self.var)

    def to_expr(self):
        """
        Converts a ``TransferFunction`` object to SymPy Expr.

        Examples
        ========

        >>> from sympy.abc import s, p, a, b
        >>> from sympy.physics.control.lti import TransferFunction
        >>> from sympy import Expr
        >>> tf1 = TransferFunction(s, a*s**2 + 1, s)
        >>> tf1.to_expr()
        s/(a*s**2 + 1)
        >>> isinstance(_, Expr)
        True
        >>> tf2 = TransferFunction(1, (p + 3*b)*(b - p), p)
        >>> tf2.to_expr()
        1/((b - p)*(3*b + p))
        >>> tf3 = TransferFunction((s - 2)*(s - 3), (s - 1)*(s - 2)*(s - 3), s)
        >>> tf3.to_expr()
        ((s - 3)*(s - 2))/(((s - 3)*(s - 2)*(s - 1)))

        """

        if self.num != 1:
            return Mul(self.num, Pow(self.den, -1, evaluate=False), evaluate=False)
        else:
            return Pow(self.den, -1, evaluate=False)


class PIDController(TransferFunction):
    r"""
    A class for representing PID (Proportional-Integral-Derivative)
    controllers in control systems. The PIDController class is a subclass
    of TransferFunction, representing the controller's transfer function
    in the Laplace domain. The arguments are ``kp``, ``ki``, ``kd``,
    ``tf``, and ``var``, where ``kp``, ``ki``, and ``kd`` are the
    proportional, integral, and derivative gains respectively.``tf``
    is the derivative filter time constant, which can be used to
    filter out the noise and ``var`` is the complex variable used in
    the transfer function.

    Parameters
    ==========

    kp : Expr, Number
        Proportional gain. Defaults to ``Symbol('kp')`` if not specified.
    ki : Expr, Number
        Integral gain. Defaults to ``Symbol('ki')`` if not specified.
    kd : Expr, Number
        Derivative gain. Defaults to ``Symbol('kd')`` if not specified.
    tf : Expr, Number
        Derivative filter time constant.  Defaults to ``0`` if not specified.
    var : Symbol
        The complex frequency variable.  Defaults to ``s`` if not specified.

    Examples
    ========

    >>> from sympy import symbols
    >>> from sympy.physics.control.lti import PIDController
    >>> kp, ki, kd = symbols('kp ki kd')
    >>> p1 = PIDController(kp, ki, kd)
    >>> print(p1)
    PIDController(kp, ki, kd, 0, s)
    >>> p1.doit()
    TransferFunction(kd*s**2 + ki + kp*s, s, s)
    >>> p1.kp
    kp
    >>> p1.ki
    ki
    >>> p1.kd
    kd
    >>> p1.tf
    0
    >>> p1.var
    s
    >>> p1.to_expr()
    (kd*s**2 + ki + kp*s)/s

    See Also
    ========

    TransferFunction

    References
    ==========

    .. [1] https://en.wikipedia.org/wiki/PID_controller
    .. [2] https://in.mathworks.com/help/control/ug/proportional-integral-derivative-pid-controllers.html

    """
    def __new__(cls, kp=Symbol('kp'), ki=Symbol('ki'), kd=Symbol('kd'), tf=0, var=Symbol('s')):
        kp, ki, kd, tf = _sympify(kp), _sympify(ki), _sympify(kd), _sympify(tf)
        num = kp*tf*var**2 + kp*var + ki*tf*var + ki + kd*var**2
        den = tf*var**2 + var
        obj = TransferFunction.__new__(cls, num, den, var)
        obj._kp, obj._ki, obj._kd, obj._tf = kp, ki, kd, tf
        return obj

    def __repr__(self):
        return f"PIDController({self.kp}, {self.ki}, {self.kd}, {self.tf}, {self.var})"

    __str__ = __repr__

    @property
    def kp(self):
        """
        Returns the Proportional gain (kp) of the PIDController.
        """
        return self._kp

    @property
    def ki(self):
        """
        Returns the Integral gain (ki) of the PIDController.
        """
        return self._ki

    @property
    def kd(self):
        """
        Returns the Derivative gain (kd) of the PIDController.
        """
        return self._kd

    @property
    def tf(self):
        """
        Returns the Derivative filter time constant (tf) of the PIDController.
        """
        return self._tf

    def doit(self):
        """
        Convert the PIDController into TransferFunction.
        """
        return TransferFunction(self.num, self.den, self.var)


def _flatten_args(args, _cls):
    temp_args = []
    for arg in args:
        if isinstance(arg, _cls):
            temp_args.extend(arg.args)
        else:
            temp_args.append(arg)
    return tuple(temp_args)


def _dummify_args(_arg, var):
    dummy_dict = {}
    dummy_arg_list = []

    for arg in _arg:
        _s = Dummy()
        dummy_dict[_s] = var
        dummy_arg = arg.subs({var: _s})
        dummy_arg_list.append(dummy_arg)

    return dummy_arg_list, dummy_dict


class Series(SISOLinearTimeInvariant):
    r"""
    A class for representing a series configuration of SISO systems.

    Parameters
    ==========

    args : SISOLinearTimeInvariant
        SISO systems in a series configuration.
    evaluate : Boolean, Keyword
        When passed ``True``, returns the equivalent
        ``Series(*args).doit()``. Set to ``False`` by default.

    Raises
    ======

    ValueError
        When no argument is passed.

        ``var`` attribute is not same for every system.
    TypeError
        Any of the passed ``*args`` has unsupported type

        A combination of SISO and MIMO systems is
        passed. There should be homogeneity in the
        type of systems passed, SISO in this case.

    Examples
    ========

    >>> from sympy.abc import s, p, a, b
    >>> from sympy import Matrix
    >>> from sympy.physics.control.lti import TransferFunction, Series, Parallel, StateSpace
    >>> tf1 = TransferFunction(a*p**2 + b*s, s - p, s)
    >>> tf2 = TransferFunction(s**3 - 2, s**4 + 5*s + 6, s)
    >>> tf3 = TransferFunction(p**2, p + s, s)
    >>> S1 = Series(tf1, tf2)
    >>> S1
    Series(TransferFunction(a*p**2 + b*s, -p + s, s), TransferFunction(s**3 - 2, s**4 + 5*s + 6, s))
    >>> S1.var
    s
    >>> S2 = Series(tf2, Parallel(tf3, -tf1))
    >>> S2
    Series(TransferFunction(s**3 - 2, s**4 + 5*s + 6, s), Parallel(TransferFunction(p**2, p + s, s), TransferFunction(-a*p**2 - b*s, -p + s, s)))
    >>> S2.var
    s
    >>> S3 = Series(Parallel(tf1, tf2), Parallel(tf2, tf3))
    >>> S3
    Series(Parallel(TransferFunction(a*p**2 + b*s, -p + s, s), TransferFunction(s**3 - 2, s**4 + 5*s + 6, s)), Parallel(TransferFunction(s**3 - 2, s**4 + 5*s + 6, s), TransferFunction(p**2, p + s, s)))
    >>> S3.var
    s

    You can get the resultant transfer function by using ``.doit()`` method:

    >>> S3 = Series(tf1, tf2, -tf3)
    >>> S3.doit()
    TransferFunction(-p**2*(s**3 - 2)*(a*p**2 + b*s), (-p + s)*(p + s)*(s**4 + 5*s + 6), s)
    >>> S4 = Series(tf2, Parallel(tf1, -tf3))
    >>> S4.doit()
    TransferFunction((s**3 - 2)*(-p**2*(-p + s) + (p + s)*(a*p**2 + b*s)), (-p + s)*(p + s)*(s**4 + 5*s + 6), s)

    You can also connect StateSpace which results in SISO

    >>> A1 = Matrix([[-1]])
    >>> B1 = Matrix([[1]])
    >>> C1 = Matrix([[-1]])
    >>> D1 = Matrix([1])
    >>> A2 = Matrix([[0]])
    >>> B2 = Matrix([[1]])
    >>> C2 = Matrix([[1]])
    >>> D2 = Matrix([[0]])
    >>> ss1 = StateSpace(A1, B1, C1, D1)
    >>> ss2 = StateSpace(A2, B2, C2, D2)
    >>> S5 = Series(ss1, ss2)
    >>> S5
    Series(StateSpace(Matrix([[-1]]), Matrix([[1]]), Matrix([[-1]]), Matrix([[1]])), StateSpace(Matrix([[0]]), Matrix([[1]]), Matrix([[1]]), Matrix([[0]])))
    >>> S5.doit()
    StateSpace(Matrix([
    [-1,  0],
    [-1, 0]]), Matrix([
    [1],
    [1]]), Matrix([[0, 1]]), Matrix([[0]]))

    Notes
    =====

    All the transfer functions should use the same complex variable
    ``var`` of the Laplace transform.

    See Also
    ========

    MIMOSeries, Parallel, TransferFunction, Feedback

    """
    def __new__(cls, *args, evaluate=False):

        args = _flatten_args(args, Series)
        # For StateSpace series connection
        if args and any(isinstance(arg, StateSpace) or (hasattr(arg, 'is_StateSpace_object')
                                            and arg.is_StateSpace_object)for arg in args):
            # Check for SISO
            if (args[0].num_inputs == 1) and (args[-1].num_outputs == 1):
                # Check the interconnection
                for i in range(1, len(args)):
                    if args[i].num_inputs != args[i-1].num_outputs:
                        raise ValueError(filldedent("""Systems with incompatible inputs and outputs
                            cannot be connected in Series."""))
                cls._is_series_StateSpace = True
            else:
                raise ValueError("To use Series connection for MIMO systems use MIMOSeries instead.")
        else:
            cls._is_series_StateSpace = False
            cls._check_args(args)

        obj = super().__new__(cls, *args)

        return obj.doit() if evaluate else obj

    def __repr__(self):
        systems_repr = ', '.join(repr(system) for system in self.args)
        return f"Series({systems_repr})"

    __str__ = __repr__

    @property
    def var(self):
        """
        Returns the complex variable used by all the transfer functions.

        Examples
        ========

        >>> from sympy.abc import p
        >>> from sympy.physics.control.lti import TransferFunction, Series, Parallel
        >>> G1 = TransferFunction(p**2 + 2*p + 4, p - 6, p)
        >>> G2 = TransferFunction(p, 4 - p, p)
        >>> G3 = TransferFunction(0, p**4 - 1, p)
        >>> Series(G1, G2).var
        p
        >>> Series(-G3, Parallel(G1, G2)).var
        p

        """
        return self.args[0].var

    def doit(self, **hints):
        """
        Returns the resultant transfer function or StateSpace obtained after evaluating
        the series interconnection.

        Examples
        ========

        >>> from sympy.abc import s, p, a, b
        >>> from sympy.physics.control.lti import TransferFunction, Series
        >>> tf1 = TransferFunction(a*p**2 + b*s, s - p, s)
        >>> tf2 = TransferFunction(s**3 - 2, s**4 + 5*s + 6, s)
        >>> Series(tf2, tf1).doit()
        TransferFunction((s**3 - 2)*(a*p**2 + b*s), (-p + s)*(s**4 + 5*s + 6), s)
        >>> Series(-tf1, -tf2).doit()
        TransferFunction((2 - s**3)*(-a*p**2 - b*s), (-p + s)*(s**4 + 5*s + 6), s)

        Notes
        =====

        If a series connection contains only TransferFunction components, the equivalent system returned
        will be a TransferFunction. However, if a StateSpace object is used in any of the arguments,
        the output will be a StateSpace object.

        """
        # Check if the system is a StateSpace
        if self._is_series_StateSpace:
            # Return the equivalent StateSpace model
            res = self.args[0]
            if not isinstance(res, StateSpace):
                res = res.doit().rewrite(StateSpace)
            for arg in self.args[1:]:
                if not isinstance(arg, StateSpace):
                    arg = arg.doit().rewrite(StateSpace)
                else:
                    arg = arg.doit()
                arg = arg.doit()
                res = arg * res
                return res

        _num_arg = (arg.doit().num for arg in self.args)
        _den_arg = (arg.doit().den for arg in self.args)
        res_num = Mul(*_num_arg, evaluate=True)
        res_den = Mul(*_den_arg, evaluate=True)
        return TransferFunction(res_num, res_den, self.var)

    def _eval_rewrite_as_TransferFunction(self, *args, **kwargs):
        if self._is_series_StateSpace:
            return self.doit().rewrite(TransferFunction)[0][0]
        return self.doit()

    @_check_other_SISO
    def __add__(self, other):

        if isinstance(other, Parallel):
            arg_list = list(other.args)
            return Parallel(self, *arg_list)

        return Parallel(self, other)

    __radd__ = __add__

    @_check_other_SISO
    def __sub__(self, other):
        return self + (-other)

    def __rsub__(self, other):
        return -self + other

    @_check_other_SISO
    def __mul__(self, other):

        arg_list = list(self.args)
        return Series(*arg_list, other)

    def __truediv__(self, other):
        if isinstance(other, TransferFunction):
            return Series(*self.args, TransferFunction(other.den, other.num, other.var))
        elif isinstance(other, Series):
            tf_self = self.rewrite(TransferFunction)
            tf_other = other.rewrite(TransferFunction)
            return tf_self / tf_other
        elif (isinstance(other, Parallel) and len(other.args) == 2
            and isinstance(other.args[0], TransferFunction) and isinstance(other.args[1], Series)):

            if not self.var == other.var:
                raise ValueError(filldedent("""
                    All the transfer functions should use the same complex variable
                    of the Laplace transform."""))
            self_arg_list = set(self.args)
            other_arg_list = set(other.args[1].args)
            res = list(self_arg_list ^ other_arg_list)
            if len(res) == 0:
                return Feedback(self, other.args[0])
            elif len(res) == 1:
                return Feedback(self, *res)
            else:
                return Feedback(self, Series(*res))
        else:
            raise ValueError("This transfer function expression is invalid.")

    def __neg__(self):
        return Series(TransferFunction(-1, 1, self.var), self)

    def to_expr(self):
        """Returns the equivalent ``Expr`` object."""
        return Mul(*(arg.to_expr() for arg in self.args), evaluate=False)

    @property
    def is_proper(self):
        """
        Returns True if degree of the numerator polynomial of the resultant transfer
        function is less than or equal to degree of the denominator polynomial of
        the same, else False.

        Examples
        ========

        >>> from sympy.abc import s, p, a, b
        >>> from sympy.physics.control.lti import TransferFunction, Series
        >>> tf1 = TransferFunction(b*s**2 + p**2 - a*p + s, b - p**2, s)
        >>> tf2 = TransferFunction(p**2 - 4*p, p**3 + 3*s + 2, s)
        >>> tf3 = TransferFunction(s, s**2 + s + 1, s)
        >>> S1 = Series(-tf2, tf1)
        >>> S1.is_proper
        False
        >>> S2 = Series(tf1, tf2, tf3)
        >>> S2.is_proper
        True

        """
        return self.doit().is_proper

    @property
    def is_strictly_proper(self):
        """
        Returns True if degree of the numerator polynomial of the resultant transfer
        function is strictly less than degree of the denominator polynomial of
        the same, else False.

        Examples
        ========

        >>> from sympy.abc import s, p, a, b
        >>> from sympy.physics.control.lti import TransferFunction, Series
        >>> tf1 = TransferFunction(a*p**2 + b*s, s - p, s)
        >>> tf2 = TransferFunction(s**3 - 2, s**2 + 5*s + 6, s)
        >>> tf3 = TransferFunction(1, s**2 + s + 1, s)
        >>> S1 = Series(tf1, tf2)
        >>> S1.is_strictly_proper
        False
        >>> S2 = Series(tf1, tf2, tf3)
        >>> S2.is_strictly_proper
        True

        """
        return self.doit().is_strictly_proper

    @property
    def is_biproper(self):
        r"""
        Returns True if degree of the numerator polynomial of the resultant transfer
        function is equal to degree of the denominator polynomial of
        the same, else False.

        Examples
        ========

        >>> from sympy.abc import s, p, a, b
        >>> from sympy.physics.control.lti import TransferFunction, Series
        >>> tf1 = TransferFunction(a*p**2 + b*s, s - p, s)
        >>> tf2 = TransferFunction(p, s**2, s)
        >>> tf3 = TransferFunction(s**2, 1, s)
        >>> S1 = Series(tf1, -tf2)
        >>> S1.is_biproper
        False
        >>> S2 = Series(tf2, tf3)
        >>> S2.is_biproper
        True

        """
        return self.doit().is_biproper

    @property
    def is_StateSpace_object(self):
        return self._is_series_StateSpace

def _mat_mul_compatible(*args):
    """To check whether shapes are compatible for matrix mul."""
    return all(args[i].num_outputs == args[i+1].num_inputs for i in range(len(args)-1))


class MIMOSeries(MIMOLinearTimeInvariant):
    r"""
    A class for representing a series configuration of MIMO systems.

    Parameters
    ==========

    args : MIMOLinearTimeInvariant
        MIMO systems in a series configuration.
    evaluate : Boolean, Keyword
        When passed ``True``, returns the equivalent
        ``MIMOSeries(*args).doit()``. Set to ``False`` by default.

    Raises
    ======

    ValueError
        When no argument is passed.

        ``var`` attribute is not same for every system.

        ``num_outputs`` of the MIMO system is not equal to the
        ``num_inputs`` of its adjacent MIMO system. (Matrix
        multiplication constraint, basically)
    TypeError
        Any of the passed ``*args`` has unsupported type

        A combination of SISO and MIMO systems is
        passed. There should be homogeneity in the
        type of systems passed, MIMO in this case.

    Examples
    ========

    >>> from sympy.abc import s
    >>> from sympy.physics.control.lti import MIMOSeries, TransferFunctionMatrix, StateSpace
    >>> from sympy import Matrix, pprint
    >>> mat_a = Matrix([[5*s], [5]])  # 2 Outputs 1 Input
    >>> mat_b = Matrix([[5, 1/(6*s**2)]])  # 1 Output 2 Inputs
    >>> mat_c = Matrix([[1, s], [5/s, 1]])  # 2 Outputs 2 Inputs
    >>> tfm_a = TransferFunctionMatrix.from_Matrix(mat_a, s)
    >>> tfm_b = TransferFunctionMatrix.from_Matrix(mat_b, s)
    >>> tfm_c = TransferFunctionMatrix.from_Matrix(mat_c, s)
    >>> MIMOSeries(tfm_c, tfm_b, tfm_a)
    MIMOSeries(TransferFunctionMatrix(((TransferFunction(1, 1, s), TransferFunction(s, 1, s)), (TransferFunction(5, s, s), TransferFunction(1, 1, s)))), TransferFunctionMatrix(((TransferFunction(5, 1, s), TransferFunction(1, 6*s**2, s)),)), TransferFunctionMatrix(((TransferFunction(5*s, 1, s),), (TransferFunction(5, 1, s),))))
    >>> pprint(_, use_unicode=False)  #  For Better Visualization
    [5*s]                 [1  s]
    [---]    [5   1  ]    [-  -]
    [ 1 ]    [-  ----]    [1  1]
    [   ]   *[1     2]   *[    ]
    [ 5 ]    [   6*s ]{t} [5  1]
    [ - ]                 [-  -]
    [ 1 ]{t}              [s  1]{t}
    >>> MIMOSeries(tfm_c, tfm_b, tfm_a).doit()
    TransferFunctionMatrix(((TransferFunction(150*s**4 + 25*s, 6*s**3, s), TransferFunction(150*s**4 + 5*s, 6*s**2, s)), (TransferFunction(150*s**3 + 25, 6*s**3, s), TransferFunction(150*s**3 + 5, 6*s**2, s))))
    >>> pprint(_, use_unicode=False)  # (2 Inputs -A-> 2 Outputs) -> (2 Inputs -B-> 1 Output) -> (1 Input -C-> 2 Outputs) is equivalent to (2 Inputs -Series Equivalent-> 2 Outputs).
    [     4              4      ]
    [150*s  + 25*s  150*s  + 5*s]
    [-------------  ------------]
    [        3             2    ]
    [     6*s           6*s     ]
    [                           ]
    [      3              3     ]
    [ 150*s  + 25    150*s  + 5 ]
    [ -----------    ---------- ]
    [        3             2    ]
    [     6*s           6*s     ]{t}
    >>> a1 = Matrix([[4, 1], [2, -3]])
    >>> b1 = Matrix([[5, 2], [-3, -3]])
    >>> c1 = Matrix([[2, -4], [0, 1]])
    >>> d1 = Matrix([[3, 2], [1, -1]])
    >>> a2 = Matrix([[-3, 4, 2], [-1, -3, 0], [2, 5, 3]])
    >>> b2 = Matrix([[1, 4], [-3, -3], [-2, 1]])
    >>> c2 = Matrix([[4, 2, -3], [1, 4, 3]])
    >>> d2 = Matrix([[-2, 4], [0, 1]])
    >>> ss1 = StateSpace(a1, b1, c1, d1) #2 inputs, 2 outputs
    >>> ss2 = StateSpace(a2, b2, c2, d2) #2 inputs, 2 outputs
    >>> S1 = MIMOSeries(ss1, ss2) #(2 inputs, 2 outputs) -> (2 inputs, 2 outputs)
    >>> S1
    MIMOSeries(StateSpace(Matrix([
            [4,  1],
            [2, -3]]), Matrix([
            [ 5,  2],
            [-3, -3]]), Matrix([
            [2, -4],
            [0,  1]]), Matrix([
            [3,  2],
            [1, -1]])), StateSpace(Matrix([
            [-3,  4, 2],
            [-1, -3, 0],
            [ 2,  5, 3]]), Matrix([
            [ 1,  4],
            [-3, -3],
            [-2,  1]]), Matrix([
            [4, 2, -3],
            [1, 4,  3]]), Matrix([
            [-2, 4],
            [ 0, 1]])))
    >>> S1.doit()
    StateSpace(Matrix([
    [ 4,  1,  0,  0, 0],
    [ 2, -3,  0,  0, 0],
    [ 2,  0, -3,  4, 2],
    [-6,  9, -1, -3, 0],
    [-4,  9,  2,  5, 3]]), Matrix([
    [  5,  2],
    [ -3, -3],
    [  7, -2],
    [-12, -3],
    [ -5, -5]]), Matrix([
    [-4, 12, 4, 2, -3],
    [ 0,  1, 1, 4,  3]]), Matrix([
    [-2, -8],
    [ 1, -1]]))

    Notes
    =====

    All the transfer function matrices should use the same complex variable ``var`` of the Laplace transform.

    ``MIMOSeries(A, B)`` is not equivalent to ``A*B``. It is always in the reverse order, that is ``B*A``.

    See Also
    ========

    Series, MIMOParallel

    """
    def __new__(cls, *args, evaluate=False):

        if args and any(isinstance(arg, StateSpace) or (hasattr(arg, 'is_StateSpace_object')
                                            and arg.is_StateSpace_object) for arg in args):
            # Check compatibility
            for i in range(1, len(args)):
                if args[i].num_inputs != args[i - 1].num_outputs:
                    raise ValueError(filldedent("""Systems with incompatible inputs and outputs
                        cannot be connected in MIMOSeries."""))
            obj = super().__new__(cls, *args)
            cls._is_series_StateSpace = True
        else:
            cls._check_args(args)
            cls._is_series_StateSpace = False

            if _mat_mul_compatible(*args):
                obj = super().__new__(cls, *args)

            else:
                raise ValueError(filldedent("""
                    Number of input signals do not match the number
                    of output signals of adjacent systems for some args."""))

        return obj.doit() if evaluate else obj

    @property
    def var(self):
        """
        Returns the complex variable used by all the transfer functions.

        Examples
        ========

        >>> from sympy.abc import p
        >>> from sympy.physics.control.lti import TransferFunction, MIMOSeries, TransferFunctionMatrix
        >>> G1 = TransferFunction(p**2 + 2*p + 4, p - 6, p)
        >>> G2 = TransferFunction(p, 4 - p, p)
        >>> G3 = TransferFunction(0, p**4 - 1, p)
        >>> tfm_1 = TransferFunctionMatrix([[G1, G2, G3]])
        >>> tfm_2 = TransferFunctionMatrix([[G1], [G2], [G3]])
        >>> MIMOSeries(tfm_2, tfm_1).var
        p

        """
        return self.args[0].var

    @property
    def num_inputs(self):
        """Returns the number of input signals of the series system."""
        return self.args[0].num_inputs

    @property
    def num_outputs(self):
        """Returns the number of output signals of the series system."""
        return self.args[-1].num_outputs

    @property
    def shape(self):
        """Returns the shape of the equivalent MIMO system."""
        return self.num_outputs, self.num_inputs

    @property
    def is_StateSpace_object(self):
        return self._is_series_StateSpace

    def doit(self, cancel=False, **kwargs):
        """
        Returns the resultant obtained after evaluating the MIMO systems arranged
        in a series configuration. For TransferFunction systems it returns a TransferFunctionMatrix
        and for StateSpace systems it returns the resultant StateSpace system.

        Examples
        ========

        >>> from sympy.abc import s, p, a, b
        >>> from sympy.physics.control.lti import TransferFunction, MIMOSeries, TransferFunctionMatrix
        >>> tf1 = TransferFunction(a*p**2 + b*s, s - p, s)
        >>> tf2 = TransferFunction(s**3 - 2, s**4 + 5*s + 6, s)
        >>> tfm1 = TransferFunctionMatrix([[tf1, tf2], [tf2, tf2]])
        >>> tfm2 = TransferFunctionMatrix([[tf2, tf1], [tf1, tf1]])
        >>> MIMOSeries(tfm2, tfm1).doit()
        TransferFunctionMatrix(((TransferFunction(2*(-p + s)*(s**3 - 2)*(a*p**2 + b*s)*(s**4 + 5*s + 6), (-p + s)**2*(s**4 + 5*s + 6)**2, s), TransferFunction((-p + s)**2*(s**3 - 2)*(a*p**2 + b*s) + (-p + s)*(a*p**2 + b*s)**2*(s**4 + 5*s + 6), (-p + s)**3*(s**4 + 5*s + 6), s)), (TransferFunction((-p + s)*(s**3 - 2)**2*(s**4 + 5*s + 6) + (s**3 - 2)*(a*p**2 + b*s)*(s**4 + 5*s + 6)**2, (-p + s)*(s**4 + 5*s + 6)**3, s), TransferFunction(2*(s**3 - 2)*(a*p**2 + b*s), (-p + s)*(s**4 + 5*s + 6), s))))

        """
        if self._is_series_StateSpace:
            # Return the equivalent StateSpace model
            res = self.args[0]
            if not isinstance(res, StateSpace):
                res = res.doit().rewrite(StateSpace)
            for arg in self.args[1:]:
                if not isinstance(arg, StateSpace):
                    arg = arg.doit().rewrite(StateSpace)
                else:
                    arg = arg.doit()
                res = arg * res
            return res

        _arg = (arg.doit()._expr_mat for arg in reversed(self.args))

        if cancel:
            res = MatMul(*_arg, evaluate=True)
            return TransferFunctionMatrix.from_Matrix(res, self.var)

        _dummy_args, _dummy_dict = _dummify_args(_arg, self.var)
        res = MatMul(*_dummy_args, evaluate=True)
        temp_tfm = TransferFunctionMatrix.from_Matrix(res, self.var)
        return temp_tfm.subs(_dummy_dict)

    def _eval_rewrite_as_TransferFunctionMatrix(self, *args, **kwargs):
        if self._is_series_StateSpace:
            return self.doit().rewrite(TransferFunction)
        return self.doit()

    @_check_other_MIMO
    def __add__(self, other):

        if isinstance(other, MIMOParallel):
            arg_list = list(other.args)
            return MIMOParallel(self, *arg_list)

        return MIMOParallel(self, other)

    __radd__ = __add__

    @_check_other_MIMO
    def __sub__(self, other):
        return self + (-other)

    def __rsub__(self, other):
        return -self + other

    @_check_other_MIMO
    def __mul__(self, other):

        if isinstance(other, MIMOSeries):
            self_arg_list = list(self.args)
            other_arg_list = list(other.args)
            return MIMOSeries(*other_arg_list, *self_arg_list)  # A*B = MIMOSeries(B, A)

        arg_list = list(self.args)
        return MIMOSeries(other, *arg_list)

    def __neg__(self):
        arg_list = list(self.args)
        arg_list[0] = -arg_list[0]
        return MIMOSeries(*arg_list)


class Parallel(SISOLinearTimeInvariant):
    r"""
    A class for representing a parallel configuration of SISO systems.

    Parameters
    ==========

    args : SISOLinearTimeInvariant
        SISO systems in a parallel arrangement.
    evaluate : Boolean, Keyword
        When passed ``True``, returns the equivalent
        ``Parallel(*args).doit()``. Set to ``False`` by default.

    Raises
    ======

    ValueError
        When no argument is passed.

        ``var`` attribute is not same for every system.
    TypeError
        Any of the passed ``*args`` has unsupported type

        A combination of SISO and MIMO systems is
        passed. There should be homogeneity in the
        type of systems passed.

    Examples
    ========

    >>> from sympy import Matrix
    >>> from sympy.abc import s, p, a, b
    >>> from sympy.physics.control.lti import TransferFunction, Parallel, Series, StateSpace
    >>> tf1 = TransferFunction(a*p**2 + b*s, s - p, s)
    >>> tf2 = TransferFunction(s**3 - 2, s**4 + 5*s + 6, s)
    >>> tf3 = TransferFunction(p**2, p + s, s)
    >>> P1 = Parallel(tf1, tf2)
    >>> P1
    Parallel(TransferFunction(a*p**2 + b*s, -p + s, s), TransferFunction(s**3 - 2, s**4 + 5*s + 6, s))
    >>> P1.var
    s
    >>> P2 = Parallel(tf2, Series(tf3, -tf1))
    >>> P2
    Parallel(TransferFunction(s**3 - 2, s**4 + 5*s + 6, s), Series(TransferFunction(p**2, p + s, s), TransferFunction(-a*p**2 - b*s, -p + s, s)))
    >>> P2.var
    s
    >>> P3 = Parallel(Series(tf1, tf2), Series(tf2, tf3))
    >>> P3
    Parallel(Series(TransferFunction(a*p**2 + b*s, -p + s, s), TransferFunction(s**3 - 2, s**4 + 5*s + 6, s)), Series(TransferFunction(s**3 - 2, s**4 + 5*s + 6, s), TransferFunction(p**2, p + s, s)))
    >>> P3.var
    s

    You can get the resultant transfer function by using ``.doit()`` method:

    >>> Parallel(tf1, tf2, -tf3).doit()
    TransferFunction(-p**2*(-p + s)*(s**4 + 5*s + 6) + (-p + s)*(p + s)*(s**3 - 2) + (p + s)*(a*p**2 + b*s)*(s**4 + 5*s + 6), (-p + s)*(p + s)*(s**4 + 5*s + 6), s)
    >>> Parallel(tf2, Series(tf1, -tf3)).doit()
    TransferFunction(-p**2*(a*p**2 + b*s)*(s**4 + 5*s + 6) + (-p + s)*(p + s)*(s**3 - 2), (-p + s)*(p + s)*(s**4 + 5*s + 6), s)

    Parallel can be used to connect SISO ``StateSpace`` systems together.

    >>> A1 = Matrix([[-1]])
    >>> B1 = Matrix([[1]])
    >>> C1 = Matrix([[-1]])
    >>> D1 = Matrix([1])
    >>> A2 = Matrix([[0]])
    >>> B2 = Matrix([[1]])
    >>> C2 = Matrix([[1]])
    >>> D2 = Matrix([[0]])
    >>> ss1 = StateSpace(A1, B1, C1, D1)
    >>> ss2 = StateSpace(A2, B2, C2, D2)
    >>> P4 = Parallel(ss1, ss2)
    >>> P4
    Parallel(StateSpace(Matrix([[-1]]), Matrix([[1]]), Matrix([[-1]]), Matrix([[1]])), StateSpace(Matrix([[0]]), Matrix([[1]]), Matrix([[1]]), Matrix([[0]])))

    ``doit()`` can be used to find ``StateSpace`` equivalent for the system containing ``StateSpace`` objects.

    >>> P4.doit()
    StateSpace(Matrix([
    [-1, 0],
    [ 0, 0]]), Matrix([
    [1],
    [1]]), Matrix([[-1, 1]]), Matrix([[1]]))
    >>> P4.rewrite(TransferFunction)
    TransferFunction(s*(s + 1) + 1, s*(s + 1), s)

    Notes
    =====

    All the transfer functions should use the same complex variable
    ``var`` of the Laplace transform.

    See Also
    ========

    Series, TransferFunction, Feedback

    """

    def __new__(cls, *args, evaluate=False):

        args = _flatten_args(args, Parallel)
        # For StateSpace parallel connection
        if args and any(isinstance(arg, StateSpace) or (hasattr(arg, 'is_StateSpace_object')
                                                        and arg.is_StateSpace_object) for arg in args):
            # Check for SISO
            if all(arg.is_SISO for arg in args):
                cls._is_parallel_StateSpace = True
            else:
                raise ValueError("To use Parallel connection for MIMO systems use MIMOParallel instead.")
        else:
            cls._is_parallel_StateSpace = False
            cls._check_args(args)
        obj = super().__new__(cls, *args)

        return obj.doit() if evaluate else obj

    def __repr__(self):
        systems_repr = ', '.join(repr(system) for system in self.args)
        return f"Parallel({systems_repr})"

    __str__ = __repr__

    @property
    def var(self):
        """
        Returns the complex variable used by all the transfer functions.

        Examples
        ========

        >>> from sympy.abc import p
        >>> from sympy.physics.control.lti import TransferFunction, Parallel, Series
        >>> G1 = TransferFunction(p**2 + 2*p + 4, p - 6, p)
        >>> G2 = TransferFunction(p, 4 - p, p)
        >>> G3 = TransferFunction(0, p**4 - 1, p)
        >>> Parallel(G1, G2).var
        p
        >>> Parallel(-G3, Series(G1, G2)).var
        p

        """
        return self.args[0].var

    def doit(self, **hints):
        """
        Returns the resultant transfer function or state space obtained by
        parallel connection of transfer functions or state space objects.

        Examples
        ========

        >>> from sympy.abc import s, p, a, b
        >>> from sympy.physics.control.lti import TransferFunction, Parallel
        >>> tf1 = TransferFunction(a*p**2 + b*s, s - p, s)
        >>> tf2 = TransferFunction(s**3 - 2, s**4 + 5*s + 6, s)
        >>> Parallel(tf2, tf1).doit()
        TransferFunction((-p + s)*(s**3 - 2) + (a*p**2 + b*s)*(s**4 + 5*s + 6), (-p + s)*(s**4 + 5*s + 6), s)
        >>> Parallel(-tf1, -tf2).doit()
        TransferFunction((2 - s**3)*(-p + s) + (-a*p**2 - b*s)*(s**4 + 5*s + 6), (-p + s)*(s**4 + 5*s + 6), s)

        """
        if self._is_parallel_StateSpace:
            # Return the equivalent StateSpace model
            res = self.args[0].doit()
            if not isinstance(res, StateSpace):
                res = res.rewrite(StateSpace)
            for arg in self.args[1:]:
                if not isinstance(arg, StateSpace):
                    arg = arg.doit().rewrite(StateSpace)
                res += arg
            return res

        _arg = (arg.doit().to_expr() for arg in self.args)
        res = Add(*_arg).as_numer_denom()
        return TransferFunction(*res, self.var)

    def _eval_rewrite_as_TransferFunction(self, *args, **kwargs):
        if self._is_parallel_StateSpace:
            return self.doit().rewrite(TransferFunction)[0][0]
        return self.doit()

    @_check_other_SISO
    def __add__(self, other):

        self_arg_list = list(self.args)
        return Parallel(*self_arg_list, other)

    __radd__ = __add__

    @_check_other_SISO
    def __sub__(self, other):
        return self + (-other)

    def __rsub__(self, other):
        return -self + other

    @_check_other_SISO
    def __mul__(self, other):

        if isinstance(other, Series):
            arg_list = list(other.args)
            return Series(self, *arg_list)

        return Series(self, other)

    def __neg__(self):
        return Series(TransferFunction(-1, 1, self.var), self)

    def to_expr(self):
        """Returns the equivalent ``Expr`` object."""
        return Add(*(arg.to_expr() for arg in self.args), evaluate=False)

    @property
    def is_proper(self):
        """
        Returns True if degree of the numerator polynomial of the resultant transfer
        function is less than or equal to degree of the denominator polynomial of
        the same, else False.

        Examples
        ========

        >>> from sympy.abc import s, p, a, b
        >>> from sympy.physics.control.lti import TransferFunction, Parallel
        >>> tf1 = TransferFunction(b*s**2 + p**2 - a*p + s, b - p**2, s)
        >>> tf2 = TransferFunction(p**2 - 4*p, p**3 + 3*s + 2, s)
        >>> tf3 = TransferFunction(s, s**2 + s + 1, s)
        >>> P1 = Parallel(-tf2, tf1)
        >>> P1.is_proper
        False
        >>> P2 = Parallel(tf2, tf3)
        >>> P2.is_proper
        True

        """
        return self.doit().is_proper

    @property
    def is_strictly_proper(self):
        """
        Returns True if degree of the numerator polynomial of the resultant transfer
        function is strictly less than degree of the denominator polynomial of
        the same, else False.

        Examples
        ========

        >>> from sympy.abc import s, p, a, b
        >>> from sympy.physics.control.lti import TransferFunction, Parallel
        >>> tf1 = TransferFunction(a*p**2 + b*s, s - p, s)
        >>> tf2 = TransferFunction(s**3 - 2, s**4 + 5*s + 6, s)
        >>> tf3 = TransferFunction(s, s**2 + s + 1, s)
        >>> P1 = Parallel(tf1, tf2)
        >>> P1.is_strictly_proper
        False
        >>> P2 = Parallel(tf2, tf3)
        >>> P2.is_strictly_proper
        True

        """
        return self.doit().is_strictly_proper

    @property
    def is_biproper(self):
        """
        Returns True if degree of the numerator polynomial of the resultant transfer
        function is equal to degree of the denominator polynomial of
        the same, else False.

        Examples
        ========

        >>> from sympy.abc import s, p, a, b
        >>> from sympy.physics.control.lti import TransferFunction, Parallel
        >>> tf1 = TransferFunction(a*p**2 + b*s, s - p, s)
        >>> tf2 = TransferFunction(p**2, p + s, s)
        >>> tf3 = TransferFunction(s, s**2 + s + 1, s)
        >>> P1 = Parallel(tf1, -tf2)
        >>> P1.is_biproper
        True
        >>> P2 = Parallel(tf2, tf3)
        >>> P2.is_biproper
        False

        """
        return self.doit().is_biproper

    @property
    def is_StateSpace_object(self):
        return self._is_parallel_StateSpace


class MIMOParallel(MIMOLinearTimeInvariant):
    r"""
    A class for representing a parallel configuration of MIMO systems.

    Parameters
    ==========

    args : MIMOLinearTimeInvariant
        MIMO Systems in a parallel arrangement.
    evaluate : Boolean, Keyword
        When passed ``True``, returns the equivalent
        ``MIMOParallel(*args).doit()``. Set to ``False`` by default.

    Raises
    ======

    ValueError
        When no argument is passed.

        ``var`` attribute is not same for every system.

        All MIMO systems passed do not have same shape.
    TypeError
        Any of the passed ``*args`` has unsupported type

        A combination of SISO and MIMO systems is
        passed. There should be homogeneity in the
        type of systems passed, MIMO in this case.

    Examples
    ========

    >>> from sympy.abc import s
    >>> from sympy.physics.control.lti import TransferFunctionMatrix, MIMOParallel, StateSpace
    >>> from sympy import Matrix, pprint
    >>> expr_1 = 1/s
    >>> expr_2 = s/(s**2-1)
    >>> expr_3 = (2 + s)/(s**2 - 1)
    >>> expr_4 = 5
    >>> tfm_a = TransferFunctionMatrix.from_Matrix(Matrix([[expr_1, expr_2], [expr_3, expr_4]]), s)
    >>> tfm_b = TransferFunctionMatrix.from_Matrix(Matrix([[expr_2, expr_1], [expr_4, expr_3]]), s)
    >>> tfm_c = TransferFunctionMatrix.from_Matrix(Matrix([[expr_3, expr_4], [expr_1, expr_2]]), s)
    >>> MIMOParallel(tfm_a, tfm_b, tfm_c)
    MIMOParallel(TransferFunctionMatrix(((TransferFunction(1, s, s), TransferFunction(s, s**2 - 1, s)), (TransferFunction(s + 2, s**2 - 1, s), TransferFunction(5, 1, s)))), TransferFunctionMatrix(((TransferFunction(s, s**2 - 1, s), TransferFunction(1, s, s)), (TransferFunction(5, 1, s), TransferFunction(s + 2, s**2 - 1, s)))), TransferFunctionMatrix(((TransferFunction(s + 2, s**2 - 1, s), TransferFunction(5, 1, s)), (TransferFunction(1, s, s), TransferFunction(s, s**2 - 1, s)))))
    >>> pprint(_, use_unicode=False)  #  For Better Visualization
    [  1       s   ]      [  s       1   ]      [s + 2     5   ]
    [  -     ------]      [------    -   ]      [------    -   ]
    [  s      2    ]      [ 2        s   ]      [ 2        1   ]
    [        s  - 1]      [s  - 1        ]      [s  - 1        ]
    [              ]    + [              ]    + [              ]
    [s + 2     5   ]      [  5     s + 2 ]      [  1       s   ]
    [------    -   ]      [  -     ------]      [  -     ------]
    [ 2        1   ]      [  1      2    ]      [  s      2    ]
    [s  - 1        ]{t}   [        s  - 1]{t}   [        s  - 1]{t}
    >>> MIMOParallel(tfm_a, tfm_b, tfm_c).doit()
    TransferFunctionMatrix(((TransferFunction(s**2 + s*(2*s + 2) - 1, s*(s**2 - 1), s), TransferFunction(2*s**2 + 5*s*(s**2 - 1) - 1, s*(s**2 - 1), s)), (TransferFunction(s**2 + s*(s + 2) + 5*s*(s**2 - 1) - 1, s*(s**2 - 1), s), TransferFunction(5*s**2 + 2*s - 3, s**2 - 1, s))))
    >>> pprint(_, use_unicode=False)
    [       2                              2       / 2    \    ]
    [      s  + s*(2*s + 2) - 1         2*s  + 5*s*\s  - 1/ - 1]
    [      --------------------         -----------------------]
    [             / 2    \                       / 2    \      ]
    [           s*\s  - 1/                     s*\s  - 1/      ]
    [                                                          ]
    [ 2                   / 2    \             2               ]
    [s  + s*(s + 2) + 5*s*\s  - 1/ - 1      5*s  + 2*s - 3     ]
    [---------------------------------      --------------     ]
    [              / 2    \                      2             ]
    [            s*\s  - 1/                     s  - 1         ]{t}

    ``MIMOParallel`` can also be used to connect MIMO ``StateSpace`` systems.

    >>> A1 = Matrix([[4, 1], [2, -3]])
    >>> B1 = Matrix([[5, 2], [-3, -3]])
    >>> C1 = Matrix([[2, -4], [0, 1]])
    >>> D1 = Matrix([[3, 2], [1, -1]])
    >>> A2 = Matrix([[-3, 4, 2], [-1, -3, 0], [2, 5, 3]])
    >>> B2 = Matrix([[1, 4], [-3, -3], [-2, 1]])
    >>> C2 = Matrix([[4, 2, -3], [1, 4, 3]])
    >>> D2 = Matrix([[-2, 4], [0, 1]])
    >>> ss1 = StateSpace(A1, B1, C1, D1)
    >>> ss2 = StateSpace(A2, B2, C2, D2)
    >>> p1 = MIMOParallel(ss1, ss2)
    >>> p1
    MIMOParallel(StateSpace(Matrix([
    [4,  1],
    [2, -3]]), Matrix([
    [ 5,  2],
    [-3, -3]]), Matrix([
    [2, -4],
    [0,  1]]), Matrix([
    [3,  2],
    [1, -1]])), StateSpace(Matrix([
    [-3,  4, 2],
    [-1, -3, 0],
    [ 2,  5, 3]]), Matrix([
    [ 1,  4],
    [-3, -3],
    [-2,  1]]), Matrix([
    [4, 2, -3],
    [1, 4,  3]]), Matrix([
    [-2, 4],
    [ 0, 1]])))

    ``doit()`` can be used to find ``StateSpace`` equivalent for the system containing ``StateSpace`` objects.

    >>> p1.doit()
    StateSpace(Matrix([
    [4,  1,  0,  0, 0],
    [2, -3,  0,  0, 0],
    [0,  0, -3,  4, 2],
    [0,  0, -1, -3, 0],
    [0,  0,  2,  5, 3]]), Matrix([
    [ 5,  2],
    [-3, -3],
    [ 1,  4],
    [-3, -3],
    [-2,  1]]), Matrix([
    [2, -4, 4, 2, -3],
    [0,  1, 1, 4,  3]]), Matrix([
    [1, 6],
    [1, 0]]))

    Notes
    =====

    All the transfer function matrices should use the same complex variable
    ``var`` of the Laplace transform.

    See Also
    ========

    Parallel, MIMOSeries

    """

    def __new__(cls, *args, evaluate=False):

        args = _flatten_args(args, MIMOParallel)

        # For StateSpace Parallel connection
        if args and any(isinstance(arg, StateSpace) or (hasattr(arg, 'is_StateSpace_object')
                                    and arg.is_StateSpace_object) for arg in args):
            if any(arg.num_inputs != args[0].num_inputs or arg.num_outputs != args[0].num_outputs
                   for arg in args[1:]):
                raise ShapeError("Systems with incompatible inputs and outputs cannot be "
                                 "connected in MIMOParallel.")
            cls._is_parallel_StateSpace = True
        else:
            cls._check_args(args)
            if any(arg.shape != args[0].shape for arg in args):
                raise TypeError("Shape of all the args is not equal.")
            cls._is_parallel_StateSpace = False
        obj = super().__new__(cls, *args)

        return obj.doit() if evaluate else obj

    @property
    def var(self):
        """
        Returns the complex variable used by all the systems.

        Examples
        ========

        >>> from sympy.abc import p
        >>> from sympy.physics.control.lti import TransferFunction, TransferFunctionMatrix, MIMOParallel
        >>> G1 = TransferFunction(p**2 + 2*p + 4, p - 6, p)
        >>> G2 = TransferFunction(p, 4 - p, p)
        >>> G3 = TransferFunction(0, p**4 - 1, p)
        >>> G4 = TransferFunction(p**2, p**2 - 1, p)
        >>> tfm_a = TransferFunctionMatrix([[G1, G2], [G3, G4]])
        >>> tfm_b = TransferFunctionMatrix([[G2, G1], [G4, G3]])
        >>> MIMOParallel(tfm_a, tfm_b).var
        p

        """
        return self.args[0].var

    @property
    def num_inputs(self):
        """Returns the number of input signals of the parallel system."""
        return self.args[0].num_inputs

    @property
    def num_outputs(self):
        """Returns the number of output signals of the parallel system."""
        return self.args[0].num_outputs

    @property
    def shape(self):
        """Returns the shape of the equivalent MIMO system."""
        return self.num_outputs, self.num_inputs

    @property
    def is_StateSpace_object(self):
        return self._is_parallel_StateSpace

    def doit(self, **hints):
        """
        Returns the resultant transfer function matrix or StateSpace obtained after evaluating
        the MIMO systems arranged in a parallel configuration.

        Examples
        ========

        >>> from sympy.abc import s, p, a, b
        >>> from sympy.physics.control.lti import TransferFunction, MIMOParallel, TransferFunctionMatrix
        >>> tf1 = TransferFunction(a*p**2 + b*s, s - p, s)
        >>> tf2 = TransferFunction(s**3 - 2, s**4 + 5*s + 6, s)
        >>> tfm_1 = TransferFunctionMatrix([[tf1, tf2], [tf2, tf1]])
        >>> tfm_2 = TransferFunctionMatrix([[tf2, tf1], [tf1, tf2]])
        >>> MIMOParallel(tfm_1, tfm_2).doit()
        TransferFunctionMatrix(((TransferFunction((-p + s)*(s**3 - 2) + (a*p**2 + b*s)*(s**4 + 5*s + 6), (-p + s)*(s**4 + 5*s + 6), s), TransferFunction((-p + s)*(s**3 - 2) + (a*p**2 + b*s)*(s**4 + 5*s + 6), (-p + s)*(s**4 + 5*s + 6), s)), (TransferFunction((-p + s)*(s**3 - 2) + (a*p**2 + b*s)*(s**4 + 5*s + 6), (-p + s)*(s**4 + 5*s + 6), s), TransferFunction((-p + s)*(s**3 - 2) + (a*p**2 + b*s)*(s**4 + 5*s + 6), (-p + s)*(s**4 + 5*s + 6), s))))

        """
        if self._is_parallel_StateSpace:
            # Return the equivalent StateSpace model.
            res = self.args[0]
            if not isinstance(res, StateSpace):
                res = res.doit().rewrite(StateSpace)
            for arg in self.args[1:]:
                if not isinstance(arg, StateSpace):
                    arg = arg.doit().rewrite(StateSpace)
                else:
                    arg = arg.doit()
                res += arg
            return res
        _arg = (arg.doit()._expr_mat for arg in self.args)
        res = MatAdd(*_arg, evaluate=True)
        return TransferFunctionMatrix.from_Matrix(res, self.var)

    def _eval_rewrite_as_TransferFunctionMatrix(self, *args, **kwargs):
        if self._is_parallel_StateSpace:
            return self.doit().rewrite(TransferFunction)
        return self.doit()

    @_check_other_MIMO
    def __add__(self, other):

        self_arg_list = list(self.args)
        return MIMOParallel(*self_arg_list, other)

    __radd__ = __add__

    @_check_other_MIMO
    def __sub__(self, other):
        return self + (-other)

    def __rsub__(self, other):
        return -self + other

    @_check_other_MIMO
    def __mul__(self, other):

        if isinstance(other, MIMOSeries):
            arg_list = list(other.args)
            return MIMOSeries(*arg_list, self)

        return MIMOSeries(other, self)

    def __neg__(self):
        arg_list = [-arg for arg in list(self.args)]
        return MIMOParallel(*arg_list)


class Feedback(SISOLinearTimeInvariant):
    r"""
    A class for representing closed-loop feedback interconnection between two
    SISO input/output systems.

    The first argument, ``sys1``, is the feedforward part of the closed-loop
    system or in simple words, the dynamical model representing the process
    to be controlled. The second argument, ``sys2``, is the feedback system
    and controls the fed back signal to ``sys1``. Both ``sys1`` and ``sys2``
    can either be ``Series``, ``StateSpace`` or ``TransferFunction`` objects.

    Parameters
    ==========

    sys1 : Series, StateSpace, TransferFunction
        The feedforward path system.
    sys2 : Series, StateSpace, TransferFunction, optional
        The feedback path system (often a feedback controller).
        It is the model sitting on the feedback path.

        If not specified explicitly, the sys2 is
        assumed to be unit (1.0) transfer function.
    sign : int, optional
        The sign of feedback. Can either be ``1``
        (for positive feedback) or ``-1`` (for negative feedback).
        Default value is `-1`.

    Raises
    ======

    ValueError
        When ``sys1`` and ``sys2`` are not using the
        same complex variable of the Laplace transform.

        When a combination of ``sys1`` and ``sys2`` yields
        zero denominator.

    TypeError
        When either ``sys1`` or ``sys2`` is not a ``Series``, ``StateSpace`` or
        ``TransferFunction`` object.

    Examples
    ========

    >>> from sympy import Matrix
    >>> from sympy.abc import s
    >>> from sympy.physics.control.lti import StateSpace, TransferFunction, Feedback
    >>> plant = TransferFunction(3*s**2 + 7*s - 3, s**2 - 4*s + 2, s)
    >>> controller = TransferFunction(5*s - 10, s + 7, s)
    >>> F1 = Feedback(plant, controller)
    >>> F1
    Feedback(TransferFunction(3*s**2 + 7*s - 3, s**2 - 4*s + 2, s), TransferFunction(5*s - 10, s + 7, s), -1)
    >>> F1.var
    s
    >>> F1.args
    (TransferFunction(3*s**2 + 7*s - 3, s**2 - 4*s + 2, s), TransferFunction(5*s - 10, s + 7, s), -1)

    You can get the feedforward and feedback path systems by using ``.sys1`` and ``.sys2`` respectively.

    >>> F1.sys1
    TransferFunction(3*s**2 + 7*s - 3, s**2 - 4*s + 2, s)
    >>> F1.sys2
    TransferFunction(5*s - 10, s + 7, s)

    You can get the resultant closed loop transfer function obtained by negative feedback
    interconnection using ``.doit()`` method.

    >>> F1.doit()
    TransferFunction((s + 7)*(s**2 - 4*s + 2)*(3*s**2 + 7*s - 3), ((s + 7)*(s**2 - 4*s + 2) + (5*s - 10)*(3*s**2 + 7*s - 3))*(s**2 - 4*s + 2), s)
    >>> G = TransferFunction(2*s**2 + 5*s + 1, s**2 + 2*s + 3, s)
    >>> C = TransferFunction(5*s + 10, s + 10, s)
    >>> F2 = Feedback(G*C, TransferFunction(1, 1, s))
    >>> F2.doit()
    TransferFunction((s + 10)*(5*s + 10)*(s**2 + 2*s + 3)*(2*s**2 + 5*s + 1), (s + 10)*((s + 10)*(s**2 + 2*s + 3) + (5*s + 10)*(2*s**2 + 5*s + 1))*(s**2 + 2*s + 3), s)

    To negate a ``Feedback`` object, the ``-`` operator can be prepended:

    >>> -F1
    Feedback(TransferFunction(-3*s**2 - 7*s + 3, s**2 - 4*s + 2, s), TransferFunction(10 - 5*s, s + 7, s), -1)
    >>> -F2
    Feedback(Series(TransferFunction(-1, 1, s), TransferFunction(2*s**2 + 5*s + 1, s**2 + 2*s + 3, s), TransferFunction(5*s + 10, s + 10, s)), TransferFunction(-1, 1, s), -1)

    ``Feedback`` can also be used to connect SISO ``StateSpace`` systems together.

    >>> A1 = Matrix([[-1]])
    >>> B1 = Matrix([[1]])
    >>> C1 = Matrix([[-1]])
    >>> D1 = Matrix([1])
    >>> A2 = Matrix([[0]])
    >>> B2 = Matrix([[1]])
    >>> C2 = Matrix([[1]])
    >>> D2 = Matrix([[0]])
    >>> ss1 = StateSpace(A1, B1, C1, D1)
    >>> ss2 = StateSpace(A2, B2, C2, D2)
    >>> F3 = Feedback(ss1, ss2)
    >>> F3
    Feedback(StateSpace(Matrix([[-1]]), Matrix([[1]]), Matrix([[-1]]), Matrix([[1]])), StateSpace(Matrix([[0]]), Matrix([[1]]), Matrix([[1]]), Matrix([[0]])), -1)

    ``doit()`` can be used to find ``StateSpace`` equivalent for the system containing ``StateSpace`` objects.

    >>> F3.doit()
    StateSpace(Matrix([
    [-1, -1],
    [-1, -1]]), Matrix([
    [1],
    [1]]), Matrix([[-1, -1]]), Matrix([[1]]))

    We can also find the equivalent ``TransferFunction`` by using ``rewrite(TransferFunction)`` method.

    >>> F3.rewrite(TransferFunction)
    TransferFunction(s, s + 2, s)

    See Also
    ========

    MIMOFeedback, Series, Parallel

    """
    def __new__(cls, sys1, sys2=None, sign=-1):
        if not sys2:
            sys2 = TransferFunction(1, 1, sys1.var)

        if not isinstance(sys1, (TransferFunction, Series, StateSpace, Feedback)):
            raise TypeError("Unsupported type for `sys1` in Feedback.")

        if not isinstance(sys2, (TransferFunction, Series, StateSpace, Feedback)):
            raise TypeError("Unsupported type for `sys2` in Feedback.")

        if not (sys1.num_inputs == sys1.num_outputs == sys2.num_inputs ==
                sys2.num_outputs == 1):
            raise ValueError("""To use Feedback connection for MIMO systems
                            use MIMOFeedback instead.""")

        if sign not in [-1, 1]:
            raise ValueError(filldedent("""
                Unsupported type for feedback. `sign` arg should
                either be 1 (positive feedback loop) or -1
                (negative feedback loop)."""))

        if sys1.is_StateSpace_object or sys2.is_StateSpace_object:
            cls.is_StateSpace_object = True
        else:
            if Mul(sys1.to_expr(), sys2.to_expr()).simplify() == sign:
                raise ValueError("The equivalent system will have zero denominator.")
            if sys1.var != sys2.var:
                raise ValueError(filldedent("""Both `sys1` and `sys2` should be using the
                same complex variable."""))
            cls.is_StateSpace_object = False

        return super(SISOLinearTimeInvariant, cls).__new__(cls, sys1, sys2, _sympify(sign))

    def __repr__(self):
        return f"Feedback({self.sys1}, {self.sys2}, {self.sign})"

    __str__ = __repr__

    @property
    def sys1(self):
        """
        Returns the feedforward system of the feedback interconnection.

        Examples
        ========

        >>> from sympy.abc import s, p
        >>> from sympy.physics.control.lti import TransferFunction, Feedback
        >>> plant = TransferFunction(3*s**2 + 7*s - 3, s**2 - 4*s + 2, s)
        >>> controller = TransferFunction(5*s - 10, s + 7, s)
        >>> F1 = Feedback(plant, controller)
        >>> F1.sys1
        TransferFunction(3*s**2 + 7*s - 3, s**2 - 4*s + 2, s)
        >>> G = TransferFunction(2*s**2 + 5*s + 1, p**2 + 2*p + 3, p)
        >>> C = TransferFunction(5*p + 10, p + 10, p)
        >>> P = TransferFunction(1 - s, p + 2, p)
        >>> F2 = Feedback(TransferFunction(1, 1, p), G*C*P)
        >>> F2.sys1
        TransferFunction(1, 1, p)

        """
        return self.args[0]

    @property
    def sys2(self):
        """
        Returns the feedback controller of the feedback interconnection.

        Examples
        ========

        >>> from sympy.abc import s, p
        >>> from sympy.physics.control.lti import TransferFunction, Feedback
        >>> plant = TransferFunction(3*s**2 + 7*s - 3, s**2 - 4*s + 2, s)
        >>> controller = TransferFunction(5*s - 10, s + 7, s)
        >>> F1 = Feedback(plant, controller)
        >>> F1.sys2
        TransferFunction(5*s - 10, s + 7, s)
        >>> G = TransferFunction(2*s**2 + 5*s + 1, p**2 + 2*p + 3, p)
        >>> C = TransferFunction(5*p + 10, p + 10, p)
        >>> P = TransferFunction(1 - s, p + 2, p)
        >>> F2 = Feedback(TransferFunction(1, 1, p), G*C*P)
        >>> F2.sys2
        Series(TransferFunction(2*s**2 + 5*s + 1, p**2 + 2*p + 3, p), TransferFunction(5*p + 10, p + 10, p), TransferFunction(1 - s, p + 2, p))

        """
        return self.args[1]

    @property
    def var(self):
        """
        Returns the complex variable of the Laplace transform used by all
        the transfer functions involved in the feedback interconnection.

        Examples
        ========

        >>> from sympy.abc import s, p
        >>> from sympy.physics.control.lti import TransferFunction, Feedback
        >>> plant = TransferFunction(3*s**2 + 7*s - 3, s**2 - 4*s + 2, s)
        >>> controller = TransferFunction(5*s - 10, s + 7, s)
        >>> F1 = Feedback(plant, controller)
        >>> F1.var
        s
        >>> G = TransferFunction(2*s**2 + 5*s + 1, p**2 + 2*p + 3, p)
        >>> C = TransferFunction(5*p + 10, p + 10, p)
        >>> P = TransferFunction(1 - s, p + 2, p)
        >>> F2 = Feedback(TransferFunction(1, 1, p), G*C*P)
        >>> F2.var
        p

        """
        return self.sys1.var

    @property
    def sign(self):
        """
        Returns the type of MIMO Feedback model. ``1``
        for Positive and ``-1`` for Negative.
        """
        return self.args[2]

    @property
    def num(self):
        """
        Returns the numerator of the closed loop feedback system.
        """
        return self.sys1

    @property
    def den(self):
        """
        Returns the denominator of the closed loop feedback model.
        """
        unit = TransferFunction(1, 1, self.var)
        arg_list = list(self.sys1.args) if isinstance(self.sys1, Series) else [self.sys1]
        if self.sign == 1:
            return Parallel(unit, -Series(self.sys2, *arg_list))
        return Parallel(unit, Series(self.sys2, *arg_list))

    @property
    def sensitivity(self):
        """
        Returns the sensitivity function of the feedback loop.

        Sensitivity of a Feedback system is the ratio
        of change in the open loop gain to the change in
        the closed loop gain.

        .. note::
            This method would not return the complementary
            sensitivity function.

        Examples
        ========

        >>> from sympy.abc import p
        >>> from sympy.physics.control.lti import TransferFunction, Feedback
        >>> C = TransferFunction(5*p + 10, p + 10, p)
        >>> P = TransferFunction(1 - p, p + 2, p)
        >>> F_1 = Feedback(P, C)
        >>> F_1.sensitivity
        1/((1 - p)*(5*p + 10)/((p + 2)*(p + 10)) + 1)

        """

        return 1/(1 - self.sign*self.sys1.to_expr()*self.sys2.to_expr())

    def doit(self, cancel=False, expand=False, **hints):
        """
        Returns the resultant transfer function or state space obtained by
        feedback connection of transfer functions or state space objects.

        Examples
        ========

        >>> from sympy.abc import s
        >>> from sympy import Matrix
        >>> from sympy.physics.control.lti import TransferFunction, Feedback, StateSpace
        >>> plant = TransferFunction(3*s**2 + 7*s - 3, s**2 - 4*s + 2, s)
        >>> controller = TransferFunction(5*s - 10, s + 7, s)
        >>> F1 = Feedback(plant, controller)
        >>> F1.doit()
        TransferFunction((s + 7)*(s**2 - 4*s + 2)*(3*s**2 + 7*s - 3), ((s + 7)*(s**2 - 4*s + 2) + (5*s - 10)*(3*s**2 + 7*s - 3))*(s**2 - 4*s + 2), s)
        >>> G = TransferFunction(2*s**2 + 5*s + 1, s**2 + 2*s + 3, s)
        >>> F2 = Feedback(G, TransferFunction(1, 1, s))
        >>> F2.doit()
        TransferFunction((s**2 + 2*s + 3)*(2*s**2 + 5*s + 1), (s**2 + 2*s + 3)*(3*s**2 + 7*s + 4), s)

        Use kwarg ``expand=True`` to expand the resultant transfer function.
        Use ``cancel=True`` to cancel out the common terms in numerator and
        denominator.

        >>> F2.doit(cancel=True, expand=True)
        TransferFunction(2*s**2 + 5*s + 1, 3*s**2 + 7*s + 4, s)
        >>> F2.doit(expand=True)
        TransferFunction(2*s**4 + 9*s**3 + 17*s**2 + 17*s + 3, 3*s**4 + 13*s**3 + 27*s**2 + 29*s + 12, s)

        If the connection contain any ``StateSpace`` object then ``doit()``
        will return the equivalent ``StateSpace`` object.

        >>> A1 = Matrix([[-1.5, -2], [1, 0]])
        >>> B1 = Matrix([0.5, 0])
        >>> C1 = Matrix([[0, 1]])
        >>> A2 = Matrix([[0, 1], [-5, -2]])
        >>> B2 = Matrix([0, 3])
        >>> C2 = Matrix([[0, 1]])
        >>> ss1 = StateSpace(A1, B1, C1)
        >>> ss2 = StateSpace(A2, B2, C2)
        >>> F3 = Feedback(ss1, ss2)
        >>> F3.doit()
        StateSpace(Matrix([
        [-1.5, -2,  0, -0.5],
        [   1,  0,  0,    0],
        [   0,  0,  0,    1],
        [   0,  3, -5,   -2]]), Matrix([
        [0.5],
        [  0],
        [  0],
        [  0]]), Matrix([[0, 1, 0, 0]]), Matrix([[0]]))

        """
        if self.is_StateSpace_object:
            sys1_ss = self.sys1.doit().rewrite(StateSpace)
            sys2_ss = self.sys2.doit().rewrite(StateSpace)
            A1, B1, C1, D1 = sys1_ss.A, sys1_ss.B, sys1_ss.C, sys1_ss.D
            A2, B2, C2, D2 = sys2_ss.A, sys2_ss.B, sys2_ss.C, sys2_ss.D

            # Create identity matrices
            I_inputs = eye(self.num_inputs)
            I_outputs = eye(self.num_outputs)

            # Compute F and its inverse
            F = I_inputs - self.sign * D2 * D1
            E = F.inv()

            # Compute intermediate matrices
            E_D2 = E * D2
            E_C2 = E * C2
            T1 = I_outputs + self.sign * D1 * E_D2
            T2 = I_inputs + self.sign * E_D2 * D1
            A = Matrix.vstack(
            Matrix.hstack(A1 + self.sign * B1 * E_D2 * C1, self.sign * B1 * E_C2),
            Matrix.hstack(B2 * T1 * C1, A2 + self.sign * B2 * D1 * E_C2)
            )
            B = Matrix.vstack(B1 * T2, B2 * D1 * T2)
            C = Matrix.hstack(T1 * C1, self.sign * D1 * E_C2)
            D = D1 * T2
            return StateSpace(A, B, C, D)

        arg_list = list(self.sys1.args) if isinstance(self.sys1, Series) else [self.sys1]
        # F_n and F_d are resultant TFs of num and den of Feedback.
        F_n, unit = self.sys1.doit(), TransferFunction(1, 1, self.sys1.var)
        if self.sign == -1:
            F_d = Parallel(unit, Series(self.sys2, *arg_list)).doit()
        else:
            F_d = Parallel(unit, -Series(self.sys2, *arg_list)).doit()

        _resultant_tf = TransferFunction(F_n.num * F_d.den, F_n.den * F_d.num, F_n.var)

        if cancel:
            _resultant_tf = _resultant_tf.simplify()

        if expand:
            _resultant_tf = _resultant_tf.expand()

        return _resultant_tf

    def _eval_rewrite_as_TransferFunction(self, num, den, sign, **kwargs):
        if self.is_StateSpace_object:
            return self.doit().rewrite(TransferFunction)[0][0]
        return self.doit()

    def to_expr(self):
        """
        Converts a ``Feedback`` object to SymPy Expr.

        Examples
        ========

        >>> from sympy.abc import s, a, b
        >>> from sympy.physics.control.lti import TransferFunction, Feedback
        >>> from sympy import Expr
        >>> tf1 = TransferFunction(a+s, 1, s)
        >>> tf2 = TransferFunction(b+s, 1, s)
        >>> fd1 = Feedback(tf1, tf2)
        >>> fd1.to_expr()
        (a + s)/((a + s)*(b + s) + 1)
        >>> isinstance(_, Expr)
        True
        """

        return self.doit().to_expr()

    def __neg__(self):
        return Feedback(-self.sys1, -self.sys2, self.sign)


def _is_invertible(a, b, sign):
    """
    Checks whether a given pair of MIMO
    systems passed is invertible or not.
    """
    _mat = eye(a.num_outputs) - sign*(a.doit()._expr_mat)*(b.doit()._expr_mat)
    _det = _mat.det()

    return _det != 0


class MIMOFeedback(MIMOLinearTimeInvariant):
    r"""
    A class for representing closed-loop feedback interconnection between two
    MIMO input/output systems.

    Parameters
    ==========

    sys1 : MIMOSeries, TransferFunctionMatrix, StateSpace
        The MIMO system placed on the feedforward path.
    sys2 : MIMOSeries, TransferFunctionMatrix, StateSpace
        The system placed on the feedback path
        (often a feedback controller).
    sign : int, optional
        The sign of feedback. Can either be ``1``
        (for positive feedback) or ``-1`` (for negative feedback).
        Default value is `-1`.

    Raises
    ======

    ValueError
        When ``sys1`` and ``sys2`` are not using the
        same complex variable of the Laplace transform.

        Forward path model should have an equal number of inputs/outputs
        to the feedback path outputs/inputs.

        When product of ``sys1`` and ``sys2`` is not a square matrix.

        When the equivalent MIMO system is not invertible.

    TypeError
        When either ``sys1`` or ``sys2`` is not a ``MIMOSeries``,
        ``TransferFunctionMatrix`` or a ``StateSpace`` object.

    Examples
    ========

    >>> from sympy import Matrix, pprint
    >>> from sympy.abc import s
    >>> from sympy.physics.control.lti import StateSpace, TransferFunctionMatrix, MIMOFeedback
    >>> plant_mat = Matrix([[1, 1/s], [0, 1]])
    >>> controller_mat = Matrix([[10, 0], [0, 10]])  # Constant Gain
    >>> plant = TransferFunctionMatrix.from_Matrix(plant_mat, s)
    >>> controller = TransferFunctionMatrix.from_Matrix(controller_mat, s)
    >>> feedback = MIMOFeedback(plant, controller)  # Negative Feedback (default)
    >>> pprint(feedback, use_unicode=False)
    /    [1  1]    [10  0 ]   \-1   [1  1]
    |    [-  -]    [--  - ]   |     [-  -]
    |    [1  s]    [1   1 ]   |     [1  s]
    |I + [    ]   *[      ]   |   * [    ]
    |    [0  1]    [0   10]   |     [0  1]
    |    [-  -]    [-   --]   |     [-  -]
    \    [1  1]{t} [1   1 ]{t}/     [1  1]{t}

    To get the equivalent system matrix, use either ``doit`` or ``rewrite`` method.

    >>> pprint(feedback.doit(), use_unicode=False)
    [1     1  ]
    [--  -----]
    [11  121*s]
    [         ]
    [0    1   ]
    [-    --  ]
    [1    11  ]{t}

    To negate the ``MIMOFeedback`` object, use ``-`` operator.

    >>> neg_feedback = -feedback
    >>> pprint(neg_feedback.doit(), use_unicode=False)
    [-1    -1  ]
    [---  -----]
    [11   121*s]
    [          ]
    [ 0    -1  ]
    [ -    --- ]
    [ 1    11  ]{t}

    ``MIMOFeedback`` can also be used to connect MIMO ``StateSpace`` systems.

    >>> A1 = Matrix([[4, 1], [2, -3]])
    >>> B1 = Matrix([[5, 2], [-3, -3]])
    >>> C1 = Matrix([[2, -4], [0, 1]])
    >>> D1 = Matrix([[3, 2], [1, -1]])
    >>> A2 = Matrix([[-3, 4, 2], [-1, -3, 0], [2, 5, 3]])
    >>> B2 = Matrix([[1, 4], [-3, -3], [-2, 1]])
    >>> C2 = Matrix([[4, 2, -3], [1, 4, 3]])
    >>> D2 = Matrix([[-2, 4], [0, 1]])
    >>> ss1 = StateSpace(A1, B1, C1, D1)
    >>> ss2 = StateSpace(A2, B2, C2, D2)
    >>> F1 = MIMOFeedback(ss1, ss2)
    >>> F1
    MIMOFeedback(StateSpace(Matrix([
    [4,  1],
    [2, -3]]), Matrix([
    [ 5,  2],
    [-3, -3]]), Matrix([
    [2, -4],
    [0,  1]]), Matrix([
    [3,  2],
    [1, -1]])), StateSpace(Matrix([
    [-3,  4, 2],
    [-1, -3, 0],
    [ 2,  5, 3]]), Matrix([
    [ 1,  4],
    [-3, -3],
    [-2,  1]]), Matrix([
    [4, 2, -3],
    [1, 4,  3]]), Matrix([
    [-2, 4],
    [ 0, 1]])), -1)

    ``doit()`` can be used to find ``StateSpace`` equivalent for the system containing ``StateSpace`` objects.

    >>> F1.doit()
    StateSpace(Matrix([
    [   3,  -3/4, -15/4, -37/2, -15],
    [ 7/2, -39/8,   9/8,  39/4,   9],
    [   3, -41/4, -45/4, -51/2, -19],
    [-9/2, 129/8,  73/8, 171/4,  36],
    [-3/2,  47/8,  31/8,  85/4,  18]]), Matrix([
    [-1/4,  19/4],
    [ 3/8, -21/8],
    [ 1/4,  29/4],
    [ 3/8, -93/8],
    [ 5/8, -35/8]]), Matrix([
    [  1, -15/4,  -7/4, -21/2, -9],
    [1/2, -13/8, -13/8, -19/4, -3]]), Matrix([
    [-1/4, 11/4],
    [ 1/8,  9/8]]))

    See Also
    ========

    Feedback, MIMOSeries, MIMOParallel

    """
    def __new__(cls, sys1, sys2, sign=-1):
        if not isinstance(sys1, (TransferFunctionMatrix, MIMOSeries, StateSpace)):
            raise TypeError("Unsupported type for `sys1` in MIMO Feedback.")

        if not isinstance(sys2, (TransferFunctionMatrix, MIMOSeries, StateSpace)):
            raise TypeError("Unsupported type for `sys2` in MIMO Feedback.")

        if sys1.num_inputs != sys2.num_outputs or \
            sys1.num_outputs != sys2.num_inputs:
            raise ValueError(filldedent("""
                Product of `sys1` and `sys2` must
                yield a square matrix."""))

        if sign not in (-1, 1):
            raise ValueError(filldedent("""
                Unsupported type for feedback. `sign` arg should
                either be 1 (positive feedback loop) or -1
                (negative feedback loop)."""))

        if sys1.is_StateSpace_object or sys2.is_StateSpace_object:
            cls.is_StateSpace_object = True
        else:
            if not _is_invertible(sys1, sys2, sign):
                raise ValueError("Non-Invertible system inputted.")
            cls.is_StateSpace_object = False

        if not cls.is_StateSpace_object and sys1.var != sys2.var:
            raise ValueError(filldedent("""
                Both `sys1` and `sys2` should be using the
                same complex variable."""))

        return super().__new__(cls, sys1, sys2, _sympify(sign))

    @property
    def sys1(self):
        r"""
        Returns the system placed on the feedforward path of the MIMO feedback interconnection.

        Examples
        ========

        >>> from sympy import pprint
        >>> from sympy.abc import s
        >>> from sympy.physics.control.lti import TransferFunction, TransferFunctionMatrix, MIMOFeedback
        >>> tf1 = TransferFunction(s**2 + s + 1, s**2 - s + 1, s)
        >>> tf2 = TransferFunction(1, s, s)
        >>> tf3 = TransferFunction(1, 1, s)
        >>> sys1 = TransferFunctionMatrix([[tf1, tf2], [tf2, tf1]])
        >>> sys2 = TransferFunctionMatrix([[tf3, tf3], [tf3, tf2]])
        >>> F_1 = MIMOFeedback(sys1, sys2, 1)
        >>> F_1.sys1
        TransferFunctionMatrix(((TransferFunction(s**2 + s + 1, s**2 - s + 1, s), TransferFunction(1, s, s)), (TransferFunction(1, s, s), TransferFunction(s**2 + s + 1, s**2 - s + 1, s))))
        >>> pprint(_, use_unicode=False)
        [ 2                    ]
        [s  + s + 1      1     ]
        [----------      -     ]
        [ 2              s     ]
        [s  - s + 1            ]
        [                      ]
        [             2        ]
        [    1       s  + s + 1]
        [    -       ----------]
        [    s        2        ]
        [            s  - s + 1]{t}

        """
        return self.args[0]

    @property
    def sys2(self):
        r"""
        Returns the feedback controller of the MIMO feedback interconnection.

        Examples
        ========

        >>> from sympy import pprint
        >>> from sympy.abc import s
        >>> from sympy.physics.control.lti import TransferFunction, TransferFunctionMatrix, MIMOFeedback
        >>> tf1 = TransferFunction(s**2, s**3 - s + 1, s)
        >>> tf2 = TransferFunction(1, s, s)
        >>> tf3 = TransferFunction(1, 1, s)
        >>> sys1 = TransferFunctionMatrix([[tf1, tf2], [tf2, tf1]])
        >>> sys2 = TransferFunctionMatrix([[tf1, tf3], [tf3, tf2]])
        >>> F_1 = MIMOFeedback(sys1, sys2)
        >>> F_1.sys2
        TransferFunctionMatrix(((TransferFunction(s**2, s**3 - s + 1, s), TransferFunction(1, 1, s)), (TransferFunction(1, 1, s), TransferFunction(1, s, s))))
        >>> pprint(_, use_unicode=False)
        [     2       ]
        [    s       1]
        [----------  -]
        [ 3          1]
        [s  - s + 1   ]
        [             ]
        [    1       1]
        [    -       -]
        [    1       s]{t}

        """
        return self.args[1]

    @property
    def var(self):
        r"""
        Returns the complex variable of the Laplace transform used by all
        the transfer functions involved in the MIMO feedback loop.

        Examples
        ========

        >>> from sympy.abc import p
        >>> from sympy.physics.control.lti import TransferFunction, TransferFunctionMatrix, MIMOFeedback
        >>> tf1 = TransferFunction(p, 1 - p, p)
        >>> tf2 = TransferFunction(1, p, p)
        >>> tf3 = TransferFunction(1, 1, p)
        >>> sys1 = TransferFunctionMatrix([[tf1, tf2], [tf2, tf1]])
        >>> sys2 = TransferFunctionMatrix([[tf1, tf3], [tf3, tf2]])
        >>> F_1 = MIMOFeedback(sys1, sys2, 1)  # Positive feedback
        >>> F_1.var
        p

        """
        return self.sys1.var

    @property
    def sign(self):
        r"""
        Returns the type of feedback interconnection of two models. ``1``
        for Positive and ``-1`` for Negative.
        """
        return self.args[2]

    @property
    def sensitivity(self):
        r"""
        Returns the sensitivity function matrix of the feedback loop.

        Sensitivity of a closed-loop system is the ratio of change
        in the open loop gain to the change in the closed loop gain.

        .. note::
            This method would not return the complementary
            sensitivity function.

        Examples
        ========

        >>> from sympy import pprint
        >>> from sympy.abc import p
        >>> from sympy.physics.control.lti import TransferFunction, TransferFunctionMatrix, MIMOFeedback
        >>> tf1 = TransferFunction(p, 1 - p, p)
        >>> tf2 = TransferFunction(1, p, p)
        >>> tf3 = TransferFunction(1, 1, p)
        >>> sys1 = TransferFunctionMatrix([[tf1, tf2], [tf2, tf1]])
        >>> sys2 = TransferFunctionMatrix([[tf1, tf3], [tf3, tf2]])
        >>> F_1 = MIMOFeedback(sys1, sys2, 1)  # Positive feedback
        >>> F_2 = MIMOFeedback(sys1, sys2)  # Negative feedback
        >>> pprint(F_1.sensitivity, use_unicode=False)
        [   4      3      2               5      4      2           ]
        [- p  + 3*p  - 4*p  + 3*p - 1    p  - 2*p  + 3*p  - 3*p + 1 ]
        [----------------------------  -----------------------------]
        [  4      3      2              5      4      3      2      ]
        [ p  + 3*p  - 8*p  + 8*p - 3   p  + 3*p  - 8*p  + 8*p  - 3*p]
        [                                                           ]
        [       4    3    2                  3      2               ]
        [      p  - p  - p  + p           3*p  - 6*p  + 4*p - 1     ]
        [ --------------------------    --------------------------  ]
        [  4      3      2               4      3      2            ]
        [ p  + 3*p  - 8*p  + 8*p - 3    p  + 3*p  - 8*p  + 8*p - 3  ]
        >>> pprint(F_2.sensitivity, use_unicode=False)
        [ 4      3      2           5      4      2          ]
        [p  - 3*p  + 2*p  + p - 1  p  - 2*p  + 3*p  - 3*p + 1]
        [------------------------  --------------------------]
        [   4      3                   5      4      2       ]
        [  p  - 3*p  + 2*p - 1        p  - 3*p  + 2*p  - p   ]
        [                                                    ]
        [     4    3    2               4      3             ]
        [    p  - p  - p  + p        2*p  - 3*p  + 2*p - 1   ]
        [  -------------------       ---------------------   ]
        [   4      3                   4      3              ]
        [  p  - 3*p  + 2*p - 1        p  - 3*p  + 2*p - 1    ]

        """
        _sys1_mat = self.sys1.doit()._expr_mat
        _sys2_mat = self.sys2.doit()._expr_mat

        return (eye(self.sys1.num_inputs) - \
            self.sign*_sys1_mat*_sys2_mat).inv()

    @property
    def num_inputs(self):
        """Returns the number of inputs of the system."""
        return self.sys1.num_inputs

    @property
    def num_outputs(self):
        """Returns the number of outputs of the system."""
        return self.sys1.num_outputs

    def doit(self, cancel=True, expand=False, **hints):
        r"""
        Returns the resultant transfer function matrix obtained by the
        feedback interconnection.

        Examples
        ========

        >>> from sympy import pprint
        >>> from sympy.abc import s
        >>> from sympy.physics.control.lti import TransferFunction, TransferFunctionMatrix, MIMOFeedback
        >>> tf1 = TransferFunction(s, 1 - s, s)
        >>> tf2 = TransferFunction(1, s, s)
        >>> tf3 = TransferFunction(5, 1, s)
        >>> tf4 = TransferFunction(s - 1, s, s)
        >>> tf5 = TransferFunction(0, 1, s)
        >>> sys1 = TransferFunctionMatrix([[tf1, tf2], [tf3, tf4]])
        >>> sys2 = TransferFunctionMatrix([[tf3, tf5], [tf5, tf5]])
        >>> F_1 = MIMOFeedback(sys1, sys2, 1)
        >>> pprint(F_1, use_unicode=False)
        /    [  s      1  ]    [5  0]   \-1   [  s      1  ]
        |    [-----    -  ]    [-  -]   |     [-----    -  ]
        |    [1 - s    s  ]    [1  1]   |     [1 - s    s  ]
        |I - [            ]   *[    ]   |   * [            ]
        |    [  5    s - 1]    [0  0]   |     [  5    s - 1]
        |    [  -    -----]    [-  -]   |     [  -    -----]
        \    [  1      s  ]{t} [1  1]{t}/     [  1      s  ]{t}
        >>> pprint(F_1.doit(), use_unicode=False)
        [  -s           s - 1       ]
        [-------     -----------    ]
        [6*s - 1     s*(6*s - 1)    ]
        [                           ]
        [5*s - 5  (s - 1)*(6*s + 24)]
        [-------  ------------------]
        [6*s - 1     s*(6*s - 1)    ]{t}

        If the user wants the resultant ``TransferFunctionMatrix`` object without
        canceling the common factors then the ``cancel`` kwarg should be passed ``False``.

        >>> pprint(F_1.doit(cancel=False), use_unicode=False)
        [             s*(s - 1)                              s - 1               ]
        [         -----------------                       -----------            ]
        [         (1 - s)*(6*s - 1)                       s*(6*s - 1)            ]
        [                                                                        ]
        [s*(25*s - 25) + 5*(1 - s)*(6*s - 1)  s*(s - 1)*(6*s - 1) + s*(25*s - 25)]
        [-----------------------------------  -----------------------------------]
        [         (1 - s)*(6*s - 1)                        2                     ]
        [                                                 s *(6*s - 1)           ]{t}

        If the user wants the expanded form of the resultant transfer function matrix,
        the ``expand`` kwarg should be passed as ``True``.

        >>> pprint(F_1.doit(expand=True), use_unicode=False)
        [  -s          s - 1      ]
        [-------      --------    ]
        [6*s - 1         2        ]
        [             6*s  - s    ]
        [                         ]
        [            2            ]
        [5*s - 5  6*s  + 18*s - 24]
        [-------  ----------------]
        [6*s - 1         2        ]
        [             6*s  - s    ]{t}

        """
        if self.is_StateSpace_object:
            sys1_ss = self.sys1.doit().rewrite(StateSpace)
            sys2_ss = self.sys2.doit().rewrite(StateSpace)
            A1, B1, C1, D1 = sys1_ss.A, sys1_ss.B, sys1_ss.C, sys1_ss.D
            A2, B2, C2, D2 = sys2_ss.A, sys2_ss.B, sys2_ss.C, sys2_ss.D

            # Create identity matrices
            I_inputs = eye(self.num_inputs)
            I_outputs = eye(self.num_outputs)

            # Compute F and its inverse
            F = I_inputs - self.sign * D2 * D1
            E = F.inv()

            # Compute intermediate matrices
            E_D2 = E * D2
            E_C2 = E * C2
            T1 = I_outputs + self.sign * D1 * E_D2
            T2 = I_inputs + self.sign * E_D2 * D1
            A = Matrix.vstack(
            Matrix.hstack(A1 + self.sign * B1 * E_D2 * C1, self.sign * B1 * E_C2),
            Matrix.hstack(B2 * T1 * C1, A2 + self.sign * B2 * D1 * E_C2)
            )
            B = Matrix.vstack(B1 * T2, B2 * D1 * T2)
            C = Matrix.hstack(T1 * C1, self.sign * D1 * E_C2)
            D = D1 * T2
            return StateSpace(A, B, C, D)

        _mat = self.sensitivity * self.sys1.doit()._expr_mat

        _resultant_tfm = _to_TFM(_mat, self.var)

        if cancel:
            _resultant_tfm = _resultant_tfm.simplify()

        if expand:
            _resultant_tfm = _resultant_tfm.expand()

        return _resultant_tfm

    def _eval_rewrite_as_TransferFunctionMatrix(self, sys1, sys2, sign, **kwargs):
        return self.doit()

    def __neg__(self):
        return MIMOFeedback(-self.sys1, -self.sys2, self.sign)


def _to_TFM(mat, var):
    """Private method to convert ImmutableMatrix to TransferFunctionMatrix efficiently"""
    to_tf = lambda expr: TransferFunction.from_rational_expression(expr, var)
    arg = [[to_tf(expr) for expr in row] for row in mat.tolist()]
    return TransferFunctionMatrix(arg)


class TransferFunctionMatrix(MIMOLinearTimeInvariant):
    r"""
    A class for representing the MIMO (multiple-input and multiple-output)
    generalization of the SISO (single-input and single-output) transfer function.

    It is a matrix of transfer functions (``TransferFunction``, SISO-``Series`` or SISO-``Parallel``).
    There is only one argument, ``arg`` which is also the compulsory argument.
    ``arg`` is expected to be strictly of the type list of lists
    which holds the transfer functions or reducible to transfer functions.

    Parameters
    ==========

    arg : Nested ``List`` (strictly).
        Users are expected to input a nested list of ``TransferFunction``, ``Series``
        and/or ``Parallel`` objects.

    Examples
    ========

    .. note::
        ``pprint()`` can be used for better visualization of ``TransferFunctionMatrix`` objects.

    >>> from sympy.abc import s, p, a
    >>> from sympy import pprint
    >>> from sympy.physics.control.lti import TransferFunction, TransferFunctionMatrix, Series, Parallel
    >>> tf_1 = TransferFunction(s + a, s**2 + s + 1, s)
    >>> tf_2 = TransferFunction(p**4 - 3*p + 2, s + p, s)
    >>> tf_3 = TransferFunction(3, s + 2, s)
    >>> tf_4 = TransferFunction(-a + p, 9*s - 9, s)
    >>> tfm_1 = TransferFunctionMatrix([[tf_1], [tf_2], [tf_3]])
    >>> tfm_1
    TransferFunctionMatrix(((TransferFunction(a + s, s**2 + s + 1, s),), (TransferFunction(p**4 - 3*p + 2, p + s, s),), (TransferFunction(3, s + 2, s),)))
    >>> tfm_1.var
    s
    >>> tfm_1.num_inputs
    1
    >>> tfm_1.num_outputs
    3
    >>> tfm_1.shape
    (3, 1)
    >>> tfm_1.args
    (((TransferFunction(a + s, s**2 + s + 1, s),), (TransferFunction(p**4 - 3*p + 2, p + s, s),), (TransferFunction(3, s + 2, s),)),)
    >>> tfm_2 = TransferFunctionMatrix([[tf_1, -tf_3], [tf_2, -tf_1], [tf_3, -tf_2]])
    >>> tfm_2
    TransferFunctionMatrix(((TransferFunction(a + s, s**2 + s + 1, s), TransferFunction(-3, s + 2, s)), (TransferFunction(p**4 - 3*p + 2, p + s, s), TransferFunction(-a - s, s**2 + s + 1, s)), (TransferFunction(3, s + 2, s), TransferFunction(-p**4 + 3*p - 2, p + s, s))))
    >>> pprint(tfm_2, use_unicode=False)  # pretty-printing for better visualization
    [   a + s           -3       ]
    [ ----------       -----     ]
    [  2               s + 2     ]
    [ s  + s + 1                 ]
    [                            ]
    [ 4                          ]
    [p  - 3*p + 2      -a - s    ]
    [------------    ----------  ]
    [   p + s         2          ]
    [                s  + s + 1  ]
    [                            ]
    [                 4          ]
    [     3        - p  + 3*p - 2]
    [   -----      --------------]
    [   s + 2          p + s     ]{t}

    TransferFunctionMatrix can be transposed, if user wants to switch the input and output transfer functions

    >>> tfm_2.transpose()
    TransferFunctionMatrix(((TransferFunction(a + s, s**2 + s + 1, s), TransferFunction(p**4 - 3*p + 2, p + s, s), TransferFunction(3, s + 2, s)), (TransferFunction(-3, s + 2, s), TransferFunction(-a - s, s**2 + s + 1, s), TransferFunction(-p**4 + 3*p - 2, p + s, s))))
    >>> pprint(_, use_unicode=False)
    [             4                          ]
    [  a + s     p  - 3*p + 2        3       ]
    [----------  ------------      -----     ]
    [ 2             p + s          s + 2     ]
    [s  + s + 1                              ]
    [                                        ]
    [                             4          ]
    [   -3          -a - s     - p  + 3*p - 2]
    [  -----      ----------   --------------]
    [  s + 2       2               p + s     ]
    [             s  + s + 1                 ]{t}

    >>> tf_5 = TransferFunction(5, s, s)
    >>> tf_6 = TransferFunction(5*s, (2 + s**2), s)
    >>> tf_7 = TransferFunction(5, (s*(2 + s**2)), s)
    >>> tf_8 = TransferFunction(5, 1, s)
    >>> tfm_3 = TransferFunctionMatrix([[tf_5, tf_6], [tf_7, tf_8]])
    >>> tfm_3
    TransferFunctionMatrix(((TransferFunction(5, s, s), TransferFunction(5*s, s**2 + 2, s)), (TransferFunction(5, s*(s**2 + 2), s), TransferFunction(5, 1, s))))
    >>> pprint(tfm_3, use_unicode=False)
    [    5        5*s  ]
    [    -       ------]
    [    s        2    ]
    [            s  + 2]
    [                  ]
    [    5         5   ]
    [----------    -   ]
    [  / 2    \    1   ]
    [s*\s  + 2/        ]{t}
    >>> tfm_3.var
    s
    >>> tfm_3.shape
    (2, 2)
    >>> tfm_3.num_outputs
    2
    >>> tfm_3.num_inputs
    2
    >>> tfm_3.args
    (((TransferFunction(5, s, s), TransferFunction(5*s, s**2 + 2, s)), (TransferFunction(5, s*(s**2 + 2), s), TransferFunction(5, 1, s))),)

    To access the ``TransferFunction`` at any index in the ``TransferFunctionMatrix``, use the index notation.

    >>> tfm_3[1, 0]  # gives the TransferFunction present at 2nd Row and 1st Col. Similar to that in Matrix classes
    TransferFunction(5, s*(s**2 + 2), s)
    >>> tfm_3[0, 0]  # gives the TransferFunction present at 1st Row and 1st Col.
    TransferFunction(5, s, s)
    >>> tfm_3[:, 0]  # gives the first column
    TransferFunctionMatrix(((TransferFunction(5, s, s),), (TransferFunction(5, s*(s**2 + 2), s),)))
    >>> pprint(_, use_unicode=False)
    [    5     ]
    [    -     ]
    [    s     ]
    [          ]
    [    5     ]
    [----------]
    [  / 2    \]
    [s*\s  + 2/]{t}
    >>> tfm_3[0, :]  # gives the first row
    TransferFunctionMatrix(((TransferFunction(5, s, s), TransferFunction(5*s, s**2 + 2, s)),))
    >>> pprint(_, use_unicode=False)
    [5   5*s  ]
    [-  ------]
    [s   2    ]
    [   s  + 2]{t}

    To negate a transfer function matrix, ``-`` operator can be prepended:

    >>> tfm_4 = TransferFunctionMatrix([[tf_2], [-tf_1], [tf_3]])
    >>> -tfm_4
    TransferFunctionMatrix(((TransferFunction(-p**4 + 3*p - 2, p + s, s),), (TransferFunction(a + s, s**2 + s + 1, s),), (TransferFunction(-3, s + 2, s),)))
    >>> tfm_5 = TransferFunctionMatrix([[tf_1, tf_2], [tf_3, -tf_1]])
    >>> -tfm_5
    TransferFunctionMatrix(((TransferFunction(-a - s, s**2 + s + 1, s), TransferFunction(-p**4 + 3*p - 2, p + s, s)), (TransferFunction(-3, s + 2, s), TransferFunction(a + s, s**2 + s + 1, s))))

    ``subs()`` returns the ``TransferFunctionMatrix`` object with the value substituted in the expression. This will not
    mutate your original ``TransferFunctionMatrix``.

    >>> tfm_2.subs(p, 2)  #  substituting p everywhere in tfm_2 with 2.
    TransferFunctionMatrix(((TransferFunction(a + s, s**2 + s + 1, s), TransferFunction(-3, s + 2, s)), (TransferFunction(12, s + 2, s), TransferFunction(-a - s, s**2 + s + 1, s)), (TransferFunction(3, s + 2, s), TransferFunction(-12, s + 2, s))))
    >>> pprint(_, use_unicode=False)
    [  a + s        -3     ]
    [----------    -----   ]
    [ 2            s + 2   ]
    [s  + s + 1            ]
    [                      ]
    [    12        -a - s  ]
    [  -----     ----------]
    [  s + 2      2        ]
    [            s  + s + 1]
    [                      ]
    [    3          -12    ]
    [  -----       -----   ]
    [  s + 2       s + 2   ]{t}
    >>> pprint(tfm_2, use_unicode=False) # State of tfm_2 is unchanged after substitution
    [   a + s           -3       ]
    [ ----------       -----     ]
    [  2               s + 2     ]
    [ s  + s + 1                 ]
    [                            ]
    [ 4                          ]
    [p  - 3*p + 2      -a - s    ]
    [------------    ----------  ]
    [   p + s         2          ]
    [                s  + s + 1  ]
    [                            ]
    [                 4          ]
    [     3        - p  + 3*p - 2]
    [   -----      --------------]
    [   s + 2          p + s     ]{t}

    ``subs()`` also supports multiple substitutions.

    >>> tfm_2.subs({p: 2, a: 1})  # substituting p with 2 and a with 1
    TransferFunctionMatrix(((TransferFunction(s + 1, s**2 + s + 1, s), TransferFunction(-3, s + 2, s)), (TransferFunction(12, s + 2, s), TransferFunction(-s - 1, s**2 + s + 1, s)), (TransferFunction(3, s + 2, s), TransferFunction(-12, s + 2, s))))
    >>> pprint(_, use_unicode=False)
    [  s + 1        -3     ]
    [----------    -----   ]
    [ 2            s + 2   ]
    [s  + s + 1            ]
    [                      ]
    [    12        -s - 1  ]
    [  -----     ----------]
    [  s + 2      2        ]
    [            s  + s + 1]
    [                      ]
    [    3          -12    ]
    [  -----       -----   ]
    [  s + 2       s + 2   ]{t}

    Users can reduce the ``Series`` and ``Parallel`` elements of the matrix to ``TransferFunction`` by using
    ``doit()``.

    >>> tfm_6 = TransferFunctionMatrix([[Series(tf_3, tf_4), Parallel(tf_3, tf_4)]])
    >>> tfm_6
    TransferFunctionMatrix(((Series(TransferFunction(3, s + 2, s), TransferFunction(-a + p, 9*s - 9, s)), Parallel(TransferFunction(3, s + 2, s), TransferFunction(-a + p, 9*s - 9, s))),))
    >>> pprint(tfm_6, use_unicode=False)
    [-a + p    3    -a + p      3  ]
    [-------*-----  ------- + -----]
    [9*s - 9 s + 2  9*s - 9   s + 2]{t}
    >>> tfm_6.doit()
    TransferFunctionMatrix(((TransferFunction(-3*a + 3*p, (s + 2)*(9*s - 9), s), TransferFunction(27*s + (-a + p)*(s + 2) - 27, (s + 2)*(9*s - 9), s)),))
    >>> pprint(_, use_unicode=False)
    [    -3*a + 3*p     27*s + (-a + p)*(s + 2) - 27]
    [-----------------  ----------------------------]
    [(s + 2)*(9*s - 9)       (s + 2)*(9*s - 9)      ]{t}
    >>> tf_9 = TransferFunction(1, s, s)
    >>> tf_10 = TransferFunction(1, s**2, s)
    >>> tfm_7 = TransferFunctionMatrix([[Series(tf_9, tf_10), tf_9], [tf_10, Parallel(tf_9, tf_10)]])
    >>> tfm_7
    TransferFunctionMatrix(((Series(TransferFunction(1, s, s), TransferFunction(1, s**2, s)), TransferFunction(1, s, s)), (TransferFunction(1, s**2, s), Parallel(TransferFunction(1, s, s), TransferFunction(1, s**2, s)))))
    >>> pprint(tfm_7, use_unicode=False)
    [ 1      1   ]
    [----    -   ]
    [   2    s   ]
    [s*s         ]
    [            ]
    [ 1    1    1]
    [ --   -- + -]
    [  2    2   s]
    [ s    s     ]{t}
    >>> tfm_7.doit()
    TransferFunctionMatrix(((TransferFunction(1, s**3, s), TransferFunction(1, s, s)), (TransferFunction(1, s**2, s), TransferFunction(s**2 + s, s**3, s))))
    >>> pprint(_, use_unicode=False)
    [1     1   ]
    [--    -   ]
    [ 3    s   ]
    [s         ]
    [          ]
    [     2    ]
    [1   s  + s]
    [--  ------]
    [ 2     3  ]
    [s     s   ]{t}

    Addition, subtraction, and multiplication of transfer function matrices can form
    unevaluated ``Series`` or ``Parallel`` objects.

    - For addition and subtraction:
      All the transfer function matrices must have the same shape.

    - For multiplication (C = A * B):
      The number of inputs of the first transfer function matrix (A) must be equal to the
      number of outputs of the second transfer function matrix (B).

    Also, use pretty-printing (``pprint``) to analyse better.

    >>> tfm_8 = TransferFunctionMatrix([[tf_3], [tf_2], [-tf_1]])
    >>> tfm_9 = TransferFunctionMatrix([[-tf_3]])
    >>> tfm_10 = TransferFunctionMatrix([[tf_1], [tf_2], [tf_4]])
    >>> tfm_11 = TransferFunctionMatrix([[tf_4], [-tf_1]])
    >>> tfm_12 = TransferFunctionMatrix([[tf_4, -tf_1, tf_3], [-tf_2, -tf_4, -tf_3]])
    >>> tfm_8 + tfm_10
    MIMOParallel(TransferFunctionMatrix(((TransferFunction(3, s + 2, s),), (TransferFunction(p**4 - 3*p + 2, p + s, s),), (TransferFunction(-a - s, s**2 + s + 1, s),))), TransferFunctionMatrix(((TransferFunction(a + s, s**2 + s + 1, s),), (TransferFunction(p**4 - 3*p + 2, p + s, s),), (TransferFunction(-a + p, 9*s - 9, s),))))
    >>> pprint(_, use_unicode=False)
    [     3      ]      [   a + s    ]
    [   -----    ]      [ ---------- ]
    [   s + 2    ]      [  2         ]
    [            ]      [ s  + s + 1 ]
    [ 4          ]      [            ]
    [p  - 3*p + 2]      [ 4          ]
    [------------]    + [p  - 3*p + 2]
    [   p + s    ]      [------------]
    [            ]      [   p + s    ]
    [   -a - s   ]      [            ]
    [ ---------- ]      [   -a + p   ]
    [  2         ]      [  -------   ]
    [ s  + s + 1 ]{t}   [  9*s - 9   ]{t}
    >>> -tfm_10 - tfm_8
    MIMOParallel(TransferFunctionMatrix(((TransferFunction(-a - s, s**2 + s + 1, s),), (TransferFunction(-p**4 + 3*p - 2, p + s, s),), (TransferFunction(a - p, 9*s - 9, s),))), TransferFunctionMatrix(((TransferFunction(-3, s + 2, s),), (TransferFunction(-p**4 + 3*p - 2, p + s, s),), (TransferFunction(a + s, s**2 + s + 1, s),))))
    >>> pprint(_, use_unicode=False)
    [    -a - s    ]      [     -3       ]
    [  ----------  ]      [    -----     ]
    [   2          ]      [    s + 2     ]
    [  s  + s + 1  ]      [              ]
    [              ]      [   4          ]
    [   4          ]      [- p  + 3*p - 2]
    [- p  + 3*p - 2]    + [--------------]
    [--------------]      [    p + s     ]
    [    p + s     ]      [              ]
    [              ]      [    a + s     ]
    [    a - p     ]      [  ----------  ]
    [   -------    ]      [   2          ]
    [   9*s - 9    ]{t}   [  s  + s + 1  ]{t}
    >>> tfm_12 * tfm_8
    MIMOSeries(TransferFunctionMatrix(((TransferFunction(3, s + 2, s),), (TransferFunction(p**4 - 3*p + 2, p + s, s),), (TransferFunction(-a - s, s**2 + s + 1, s),))), TransferFunctionMatrix(((TransferFunction(-a + p, 9*s - 9, s), TransferFunction(-a - s, s**2 + s + 1, s), TransferFunction(3, s + 2, s)), (TransferFunction(-p**4 + 3*p - 2, p + s, s), TransferFunction(a - p, 9*s - 9, s), TransferFunction(-3, s + 2, s)))))
    >>> pprint(_, use_unicode=False)
                                           [     3      ]
                                           [   -----    ]
    [    -a + p        -a - s      3  ]    [   s + 2    ]
    [   -------      ----------  -----]    [            ]
    [   9*s - 9       2          s + 2]    [ 4          ]
    [                s  + s + 1       ]    [p  - 3*p + 2]
    [                                 ]   *[------------]
    [   4                             ]    [   p + s    ]
    [- p  + 3*p - 2    a - p      -3  ]    [            ]
    [--------------   -------    -----]    [   -a - s   ]
    [    p + s        9*s - 9    s + 2]{t} [ ---------- ]
                                           [  2         ]
                                           [ s  + s + 1 ]{t}
    >>> tfm_12 * tfm_8 * tfm_9
    MIMOSeries(TransferFunctionMatrix(((TransferFunction(-3, s + 2, s),),)), TransferFunctionMatrix(((TransferFunction(3, s + 2, s),), (TransferFunction(p**4 - 3*p + 2, p + s, s),), (TransferFunction(-a - s, s**2 + s + 1, s),))), TransferFunctionMatrix(((TransferFunction(-a + p, 9*s - 9, s), TransferFunction(-a - s, s**2 + s + 1, s), TransferFunction(3, s + 2, s)), (TransferFunction(-p**4 + 3*p - 2, p + s, s), TransferFunction(a - p, 9*s - 9, s), TransferFunction(-3, s + 2, s)))))
    >>> pprint(_, use_unicode=False)
                                           [     3      ]
                                           [   -----    ]
    [    -a + p        -a - s      3  ]    [   s + 2    ]
    [   -------      ----------  -----]    [            ]
    [   9*s - 9       2          s + 2]    [ 4          ]
    [                s  + s + 1       ]    [p  - 3*p + 2]    [ -3  ]
    [                                 ]   *[------------]   *[-----]
    [   4                             ]    [   p + s    ]    [s + 2]{t}
    [- p  + 3*p - 2    a - p      -3  ]    [            ]
    [--------------   -------    -----]    [   -a - s   ]
    [    p + s        9*s - 9    s + 2]{t} [ ---------- ]
                                           [  2         ]
                                           [ s  + s + 1 ]{t}
    >>> tfm_10 + tfm_8*tfm_9
    MIMOParallel(TransferFunctionMatrix(((TransferFunction(a + s, s**2 + s + 1, s),), (TransferFunction(p**4 - 3*p + 2, p + s, s),), (TransferFunction(-a + p, 9*s - 9, s),))), MIMOSeries(TransferFunctionMatrix(((TransferFunction(-3, s + 2, s),),)), TransferFunctionMatrix(((TransferFunction(3, s + 2, s),), (TransferFunction(p**4 - 3*p + 2, p + s, s),), (TransferFunction(-a - s, s**2 + s + 1, s),)))))
    >>> pprint(_, use_unicode=False)
    [   a + s    ]      [     3      ]
    [ ---------- ]      [   -----    ]
    [  2         ]      [   s + 2    ]
    [ s  + s + 1 ]      [            ]
    [            ]      [ 4          ]
    [ 4          ]      [p  - 3*p + 2]    [ -3  ]
    [p  - 3*p + 2]    + [------------]   *[-----]
    [------------]      [   p + s    ]    [s + 2]{t}
    [   p + s    ]      [            ]
    [            ]      [   -a - s   ]
    [   -a + p   ]      [ ---------- ]
    [  -------   ]      [  2         ]
    [  9*s - 9   ]{t}   [ s  + s + 1 ]{t}

    These unevaluated ``Series`` or ``Parallel`` objects can convert into the
    resultant transfer function matrix using ``.doit()`` method or by
    ``.rewrite(TransferFunctionMatrix)``.

    >>> (-tfm_8 + tfm_10 + tfm_8*tfm_9).doit()
    TransferFunctionMatrix(((TransferFunction((a + s)*(s + 2)**3 - 3*(s + 2)**2*(s**2 + s + 1) - 9*(s + 2)*(s**2 + s + 1), (s + 2)**3*(s**2 + s + 1), s),), (TransferFunction((p + s)*(-3*p**4 + 9*p - 6), (p + s)**2*(s + 2), s),), (TransferFunction((-a + p)*(s + 2)*(s**2 + s + 1)**2 + (a + s)*(s + 2)*(9*s - 9)*(s**2 + s + 1) + (3*a + 3*s)*(9*s - 9)*(s**2 + s + 1), (s + 2)*(9*s - 9)*(s**2 + s + 1)**2, s),)))
    >>> (-tfm_12 * -tfm_8 * -tfm_9).rewrite(TransferFunctionMatrix)
    TransferFunctionMatrix(((TransferFunction(3*(-3*a + 3*p)*(p + s)*(s + 2)*(s**2 + s + 1)**2 + 3*(-3*a - 3*s)*(p + s)*(s + 2)*(9*s - 9)*(s**2 + s + 1) + 3*(a + s)*(s + 2)**2*(9*s - 9)*(-p**4 + 3*p - 2)*(s**2 + s + 1), (p + s)*(s + 2)**3*(9*s - 9)*(s**2 + s + 1)**2, s),), (TransferFunction(3*(-a + p)*(p + s)*(s + 2)**2*(-p**4 + 3*p - 2)*(s**2 + s + 1) + 3*(3*a + 3*s)*(p + s)**2*(s + 2)*(9*s - 9) + 3*(p + s)*(s + 2)*(9*s - 9)*(-3*p**4 + 9*p - 6)*(s**2 + s + 1), (p + s)**2*(s + 2)**3*(9*s - 9)*(s**2 + s + 1), s),)))

    See Also
    ========

    TransferFunction, MIMOSeries, MIMOParallel, Feedback

    """
    def __new__(cls, arg):

        expr_mat_arg = []
        try:
            var = arg[0][0].var
        except TypeError:
            raise ValueError(filldedent("""
                `arg` param in TransferFunctionMatrix should
                strictly be a nested list containing TransferFunction
                objects."""))
        for row in arg:
            temp = []
            for element in row:
                if not isinstance(element, SISOLinearTimeInvariant):
                    raise TypeError(filldedent("""
                        Each element is expected to be of
                        type `SISOLinearTimeInvariant`."""))

                if var != element.var:
                    raise ValueError(filldedent("""
                        Conflicting value(s) found for `var`. All TransferFunction
                        instances in TransferFunctionMatrix should use the same
                        complex variable in Laplace domain."""))

                temp.append(element.to_expr())
            expr_mat_arg.append(temp)

        if isinstance(arg, (tuple, list, Tuple)):
            # Making nested Tuple (sympy.core.containers.Tuple) from nested list or nested Python tuple
            arg = Tuple(*(Tuple(*r, sympify=False) for r in arg), sympify=False)

        obj = super(TransferFunctionMatrix, cls).__new__(cls, arg)
        obj._expr_mat = ImmutableMatrix(expr_mat_arg)
        obj.is_StateSpace_object = False
        return obj

    @classmethod
    def from_Matrix(cls, matrix, var):
        """
        Creates a new ``TransferFunctionMatrix`` efficiently from a SymPy Matrix of ``Expr`` objects.

        Parameters
        ==========

        matrix : ``ImmutableMatrix`` having ``Expr``/``Number`` elements.
        var : Symbol
            Complex variable of the Laplace transform which will be used by the
            all the ``TransferFunction`` objects in the ``TransferFunctionMatrix``.

        Examples
        ========

        >>> from sympy.abc import s
        >>> from sympy.physics.control.lti import TransferFunctionMatrix
        >>> from sympy import Matrix, pprint
        >>> M = Matrix([[s, 1/s], [1/(s+1), s]])
        >>> M_tf = TransferFunctionMatrix.from_Matrix(M, s)
        >>> pprint(M_tf, use_unicode=False)
        [  s    1]
        [  -    -]
        [  1    s]
        [        ]
        [  1    s]
        [-----  -]
        [s + 1  1]{t}
        >>> M_tf.elem_poles()
        [[[], [0]], [[-1], []]]
        >>> M_tf.elem_zeros()
        [[[0], []], [[], [0]]]

        """
        return _to_TFM(matrix, var)

    @property
    def var(self):
        """
        Returns the complex variable used by all the transfer functions or
        ``Series``/``Parallel`` objects in a transfer function matrix.

        Examples
        ========

        >>> from sympy.abc import p, s
        >>> from sympy.physics.control.lti import TransferFunction, TransferFunctionMatrix, Series, Parallel
        >>> G1 = TransferFunction(p**2 + 2*p + 4, p - 6, p)
        >>> G2 = TransferFunction(p, 4 - p, p)
        >>> G3 = TransferFunction(0, p**4 - 1, p)
        >>> G4 = TransferFunction(s + 1, s**2 + s + 1, s)
        >>> S1 = Series(G1, G2)
        >>> S2 = Series(-G3, Parallel(G2, -G1))
        >>> tfm1 = TransferFunctionMatrix([[G1], [G2], [G3]])
        >>> tfm1.var
        p
        >>> tfm2 = TransferFunctionMatrix([[-S1, -S2], [S1, S2]])
        >>> tfm2.var
        p
        >>> tfm3 = TransferFunctionMatrix([[G4]])
        >>> tfm3.var
        s

        """
        return self.args[0][0][0].var

    @property
    def num_inputs(self):
        """
        Returns the number of inputs of the system.

        Examples
        ========

        >>> from sympy.abc import s, p
        >>> from sympy.physics.control.lti import TransferFunction, TransferFunctionMatrix
        >>> G1 = TransferFunction(s + 3, s**2 - 3, s)
        >>> G2 = TransferFunction(4, s**2, s)
        >>> G3 = TransferFunction(p**2 + s**2, p - 3, s)
        >>> tfm_1 = TransferFunctionMatrix([[G2, -G1, G3], [-G2, -G1, -G3]])
        >>> tfm_1.num_inputs
        3

        See Also
        ========

        num_outputs

        """
        return self._expr_mat.shape[1]

    @property
    def num_outputs(self):
        """
        Returns the number of outputs of the system.

        Examples
        ========

        >>> from sympy.abc import s
        >>> from sympy.physics.control.lti import TransferFunctionMatrix
        >>> from sympy import Matrix
        >>> M_1 = Matrix([[s], [1/s]])
        >>> TFM = TransferFunctionMatrix.from_Matrix(M_1, s)
        >>> print(TFM)
        TransferFunctionMatrix(((TransferFunction(s, 1, s),), (TransferFunction(1, s, s),)))
        >>> TFM.num_outputs
        2

        See Also
        ========

        num_inputs

        """
        return self._expr_mat.shape[0]

    @property
    def shape(self):
        """
        Returns the shape of the transfer function matrix, that is, ``(# of outputs, # of inputs)``.

        Examples
        ========

        >>> from sympy.abc import s, p
        >>> from sympy.physics.control.lti import TransferFunction, TransferFunctionMatrix
        >>> tf1 = TransferFunction(p**2 - 1, s**4 + s**3 - p, p)
        >>> tf2 = TransferFunction(1 - p, p**2 - 3*p + 7, p)
        >>> tf3 = TransferFunction(3, 4, p)
        >>> tfm1 = TransferFunctionMatrix([[tf1, -tf2]])
        >>> tfm1.shape
        (1, 2)
        >>> tfm2 = TransferFunctionMatrix([[-tf2, tf3], [tf1, -tf1]])
        >>> tfm2.shape
        (2, 2)

        """
        return self._expr_mat.shape

    def __neg__(self):
        neg = -self._expr_mat
        return _to_TFM(neg, self.var)

    @_check_other_MIMO
    def __add__(self, other):

        if not isinstance(other, MIMOParallel):
            return MIMOParallel(self, other)
        other_arg_list = list(other.args)
        return MIMOParallel(self, *other_arg_list)

    @_check_other_MIMO
    def __sub__(self, other):
        return self + (-other)

    @_check_other_MIMO
    def __mul__(self, other):

        if not isinstance(other, MIMOSeries):
            return MIMOSeries(other, self)
        other_arg_list = list(other.args)
        return MIMOSeries(*other_arg_list, self)

    def __getitem__(self, key):
        trunc = self._expr_mat.__getitem__(key)
        if isinstance(trunc, ImmutableMatrix):
            return _to_TFM(trunc, self.var)
        return TransferFunction.from_rational_expression(trunc, self.var)

    def transpose(self):
        """Returns the transpose of the ``TransferFunctionMatrix`` (switched input and output layers)."""
        transposed_mat = self._expr_mat.transpose()
        return _to_TFM(transposed_mat, self.var)

    def elem_poles(self):
        """
        Returns the poles of each element of the ``TransferFunctionMatrix``.

        .. note::
            Actual poles of a MIMO system are NOT the poles of individual elements.

        Examples
        ========

        >>> from sympy.abc import s
        >>> from sympy.physics.control.lti import TransferFunction, TransferFunctionMatrix
        >>> tf_1 = TransferFunction(3, (s + 1), s)
        >>> tf_2 = TransferFunction(s + 6, (s + 1)*(s + 2), s)
        >>> tf_3 = TransferFunction(s + 3, s**2 + 3*s + 2, s)
        >>> tf_4 = TransferFunction(s + 2, s**2 + 5*s - 10, s)
        >>> tfm_1 = TransferFunctionMatrix([[tf_1, tf_2], [tf_3, tf_4]])
        >>> tfm_1
        TransferFunctionMatrix(((TransferFunction(3, s + 1, s), TransferFunction(s + 6, (s + 1)*(s + 2), s)), (TransferFunction(s + 3, s**2 + 3*s + 2, s), TransferFunction(s + 2, s**2 + 5*s - 10, s))))
        >>> tfm_1.elem_poles()
        [[[-1], [-2, -1]], [[-2, -1], [-5/2 + sqrt(65)/2, -sqrt(65)/2 - 5/2]]]

        See Also
        ========

        elem_zeros

        """
        return [[element.poles() for element in row] for row in self.doit().args[0]]

    def elem_zeros(self):
        """
        Returns the zeros of each element of the ``TransferFunctionMatrix``.

        .. note::
            Actual zeros of a MIMO system are NOT the zeros of individual elements.

        Examples
        ========

        >>> from sympy.abc import s
        >>> from sympy.physics.control.lti import TransferFunction, TransferFunctionMatrix
        >>> tf_1 = TransferFunction(3, (s + 1), s)
        >>> tf_2 = TransferFunction(s + 6, (s + 1)*(s + 2), s)
        >>> tf_3 = TransferFunction(s + 3, s**2 + 3*s + 2, s)
        >>> tf_4 = TransferFunction(s**2 - 9*s + 20, s**2 + 5*s - 10, s)
        >>> tfm_1 = TransferFunctionMatrix([[tf_1, tf_2], [tf_3, tf_4]])
        >>> tfm_1
        TransferFunctionMatrix(((TransferFunction(3, s + 1, s), TransferFunction(s + 6, (s + 1)*(s + 2), s)), (TransferFunction(s + 3, s**2 + 3*s + 2, s), TransferFunction(s**2 - 9*s + 20, s**2 + 5*s - 10, s))))
        >>> tfm_1.elem_zeros()
        [[[], [-6]], [[-3], [4, 5]]]

        See Also
        ========

        elem_poles

        """
        return [[element.zeros() for element in row] for row in self.doit().args[0]]

    def eval_frequency(self, other):
        """
        Evaluates system response of each transfer function in the ``TransferFunctionMatrix`` at any point in the real or complex plane.

        Examples
        ========

        >>> from sympy.abc import s
        >>> from sympy.physics.control.lti import TransferFunction, TransferFunctionMatrix
        >>> from sympy import I
        >>> tf_1 = TransferFunction(3, (s + 1), s)
        >>> tf_2 = TransferFunction(s + 6, (s + 1)*(s + 2), s)
        >>> tf_3 = TransferFunction(s + 3, s**2 + 3*s + 2, s)
        >>> tf_4 = TransferFunction(s**2 - 9*s + 20, s**2 + 5*s - 10, s)
        >>> tfm_1 = TransferFunctionMatrix([[tf_1, tf_2], [tf_3, tf_4]])
        >>> tfm_1
        TransferFunctionMatrix(((TransferFunction(3, s + 1, s), TransferFunction(s + 6, (s + 1)*(s + 2), s)), (TransferFunction(s + 3, s**2 + 3*s + 2, s), TransferFunction(s**2 - 9*s + 20, s**2 + 5*s - 10, s))))
        >>> tfm_1.eval_frequency(2)
        Matrix([
        [   1, 2/3],
        [5/12, 3/2]])
        >>> tfm_1.eval_frequency(I*2)
        Matrix([
        [   3/5 - 6*I/5,                -I],
        [3/20 - 11*I/20, -101/74 + 23*I/74]])
        """
        mat = self._expr_mat.subs(self.var, other)
        return mat.expand()

    def _flat(self):
        """Returns flattened list of args in TransferFunctionMatrix"""
        return [elem for tup in self.args[0] for elem in tup]

    def _eval_evalf(self, prec):
        """Calls evalf() on each transfer function in the transfer function matrix"""
        dps = prec_to_dps(prec)
        mat = self._expr_mat.applyfunc(lambda a: a.evalf(n=dps))
        return _to_TFM(mat, self.var)

    def _eval_simplify(self, **kwargs):
        """Simplifies the transfer function matrix"""
        simp_mat = self._expr_mat.applyfunc(lambda a: cancel(a, expand=False))
        return _to_TFM(simp_mat, self.var)

    def expand(self, **hints):
        """Expands the transfer function matrix"""
        expand_mat = self._expr_mat.expand(**hints)
        return _to_TFM(expand_mat, self.var)

class StateSpace(LinearTimeInvariant):
    r"""
    State space model (ssm) of a linear, time invariant control system.

    Represents the standard state-space model with A, B, C, D as state-space matrices.
    This makes the linear control system:

        (1) x'(t) = A * x(t) + B * u(t);    x in R^n , u in R^k
        (2) y(t)  = C * x(t) + D * u(t);    y in R^m

    where u(t) is any input signal, y(t) the corresponding output, and x(t) the system's state.

    Parameters
    ==========

    A : Matrix
        The State matrix of the state space model.
    B : Matrix
        The Input-to-State matrix of the state space model.
    C : Matrix
        The State-to-Output matrix of the state space model.
    D : Matrix
        The Feedthrough matrix of the state space model.

    Examples
    ========

    >>> from sympy import Matrix
    >>> from sympy.physics.control import StateSpace

    The easiest way to create a StateSpaceModel is via four matrices:

    >>> A = Matrix([[1, 2], [1, 0]])
    >>> B = Matrix([1, 1])
    >>> C = Matrix([[0, 1]])
    >>> D = Matrix([0])
    >>> StateSpace(A, B, C, D)
    StateSpace(Matrix([
    [1, 2],
    [1, 0]]), Matrix([
    [1],
    [1]]), Matrix([[0, 1]]), Matrix([[0]]))

    One can use less matrices. The rest will be filled with a minimum of zeros:

    >>> StateSpace(A, B)
    StateSpace(Matrix([
    [1, 2],
    [1, 0]]), Matrix([
    [1],
    [1]]), Matrix([[0, 0]]), Matrix([[0]]))

    See Also
    ========

    TransferFunction, TransferFunctionMatrix

    References
    ==========

    .. [1] https://en.wikipedia.org/wiki/State-space_representation
    .. [2] https://in.mathworks.com/help/control/ref/ss.html

    """
    def __new__(cls, A=None, B=None, C=None, D=None):
        if A is None:
            A = zeros(1)
        if B is None:
            B = zeros(A.rows, 1)
        if C is None:
            C = zeros(1, A.cols)
        if D is None:
            D = zeros(C.rows, B.cols)

        A = _sympify(A)
        B = _sympify(B)
        C = _sympify(C)
        D = _sympify(D)

        if (isinstance(A, ImmutableDenseMatrix) and isinstance(B, ImmutableDenseMatrix) and
            isinstance(C, ImmutableDenseMatrix) and isinstance(D, ImmutableDenseMatrix)):
            # Check State Matrix is square
            if A.rows != A.cols:
                raise ShapeError("Matrix A must be a square matrix.")

            # Check State and Input matrices have same rows
            if A.rows != B.rows:
                raise ShapeError("Matrices A and B must have the same number of rows.")

            # Check Output and Feedthrough matrices have same rows
            if C.rows != D.rows:
                raise ShapeError("Matrices C and D must have the same number of rows.")

            # Check State and Output matrices have same columns
            if A.cols != C.cols:
                raise ShapeError("Matrices A and C must have the same number of columns.")

            # Check Input and Feedthrough matrices have same columns
            if B.cols != D.cols:
                raise ShapeError("Matrices B and D must have the same number of columns.")

            obj = super(StateSpace, cls).__new__(cls, A, B, C, D)
            obj._A = A
            obj._B = B
            obj._C = C
            obj._D = D

            # Determine if the system is SISO or MIMO
            num_outputs = D.rows
            num_inputs = D.cols
            if num_inputs == 1 and num_outputs == 1:
                obj._is_SISO = True
                obj._clstype = SISOLinearTimeInvariant
            else:
                obj._is_SISO = False
                obj._clstype = MIMOLinearTimeInvariant
            obj.is_StateSpace_object = True
            return obj

        else:
            raise TypeError("A, B, C and D inputs must all be sympy Matrices.")

    @property
    def state_matrix(self):
        """
        Returns the state matrix of the model.

        Examples
        ========

        >>> from sympy import Matrix
        >>> from sympy.physics.control import StateSpace
        >>> A = Matrix([[1, 2], [1, 0]])
        >>> B = Matrix([1, 1])
        >>> C = Matrix([[0, 1]])
        >>> D = Matrix([0])
        >>> ss = StateSpace(A, B, C, D)
        >>> ss.state_matrix
        Matrix([
        [1, 2],
        [1, 0]])

        """
        return self._A

    @property
    def input_matrix(self):
        """
        Returns the input matrix of the model.

        Examples
        ========

        >>> from sympy import Matrix
        >>> from sympy.physics.control import StateSpace
        >>> A = Matrix([[1, 2], [1, 0]])
        >>> B = Matrix([1, 1])
        >>> C = Matrix([[0, 1]])
        >>> D = Matrix([0])
        >>> ss = StateSpace(A, B, C, D)
        >>> ss.input_matrix
        Matrix([
        [1],
        [1]])

        """
        return self._B

    @property
    def output_matrix(self):
        """
        Returns the output matrix of the model.

        Examples
        ========

        >>> from sympy import Matrix
        >>> from sympy.physics.control import StateSpace
        >>> A = Matrix([[1, 2], [1, 0]])
        >>> B = Matrix([1, 1])
        >>> C = Matrix([[0, 1]])
        >>> D = Matrix([0])
        >>> ss = StateSpace(A, B, C, D)
        >>> ss.output_matrix
        Matrix([[0, 1]])

        """
        return self._C

    @property
    def feedforward_matrix(self):
        """
        Returns the feedforward matrix of the model.

        Examples
        ========

        >>> from sympy import Matrix
        >>> from sympy.physics.control import StateSpace
        >>> A = Matrix([[1, 2], [1, 0]])
        >>> B = Matrix([1, 1])
        >>> C = Matrix([[0, 1]])
        >>> D = Matrix([0])
        >>> ss = StateSpace(A, B, C, D)
        >>> ss.feedforward_matrix
        Matrix([[0]])

        """
        return self._D

    A = state_matrix
    B = input_matrix
    C = output_matrix
    D = feedforward_matrix

    @property
    def num_states(self):
        """
        Returns the number of states of the model.

        Examples
        ========

        >>> from sympy import Matrix
        >>> from sympy.physics.control import StateSpace
        >>> A = Matrix([[1, 2], [1, 0]])
        >>> B = Matrix([1, 1])
        >>> C = Matrix([[0, 1]])
        >>> D = Matrix([0])
        >>> ss = StateSpace(A, B, C, D)
        >>> ss.num_states
        2

        """
        return self._A.rows

    @property
    def num_inputs(self):
        """
        Returns the number of inputs of the model.

        Examples
        ========

        >>> from sympy import Matrix
        >>> from sympy.physics.control import StateSpace
        >>> A = Matrix([[1, 2], [1, 0]])
        >>> B = Matrix([1, 1])
        >>> C = Matrix([[0, 1]])
        >>> D = Matrix([0])
        >>> ss = StateSpace(A, B, C, D)
        >>> ss.num_inputs
        1

        """
        return self._D.cols

    @property
    def num_outputs(self):
        """
        Returns the number of outputs of the model.

        Examples
        ========

        >>> from sympy import Matrix
        >>> from sympy.physics.control import StateSpace
        >>> A = Matrix([[1, 2], [1, 0]])
        >>> B = Matrix([1, 1])
        >>> C = Matrix([[0, 1]])
        >>> D = Matrix([0])
        >>> ss = StateSpace(A, B, C, D)
        >>> ss.num_outputs
        1

        """
        return self._D.rows


    @property
    def shape(self):
        """Returns the shape of the equivalent StateSpace system."""
        return self.num_outputs, self.num_inputs

    def dsolve(self, initial_conditions=None, input_vector=None, var=Symbol('t')):
        r"""
        Returns `y(t)` or output of StateSpace given by the solution of equations:
            x'(t) = A * x(t) + B * u(t)
            y(t)  = C * x(t) + D * u(t)

        Parameters
        ============

        initial_conditions : Matrix
            The initial conditions of `x` state vector. If not provided, it defaults to a zero vector.
        input_vector : Matrix
            The input vector for state space. If not provided, it defaults to a zero vector.
        var : Symbol
            The symbol representing time. If not provided, it defaults to `t`.

        Examples
        ==========

        >>> from sympy import Matrix
        >>> from sympy.physics.control import StateSpace
        >>> A = Matrix([[-2, 0], [1, -1]])
        >>> B = Matrix([[1], [0]])
        >>> C = Matrix([[2, 1]])
        >>> ip = Matrix([5])
        >>> i = Matrix([0, 0])
        >>> ss = StateSpace(A, B, C)
        >>> ss.dsolve(input_vector=ip, initial_conditions=i).simplify()
        Matrix([[15/2 - 5*exp(-t) - 5*exp(-2*t)/2]])

        If no input is provided it defaults to solving the system with zero initial conditions and zero input.

        >>> ss.dsolve()
        Matrix([[0]])

        References
        ==========
        .. [1] https://web.mit.edu/2.14/www/Handouts/StateSpaceResponse.pdf
        .. [2] https://docs.sympy.org/latest/modules/solvers/ode.html#sympy.solvers.ode.systems.linodesolve

        """

        if not isinstance(var, Symbol):
            raise ValueError("Variable for representing time must be a Symbol.")
        if not initial_conditions:
            initial_conditions = zeros(self._A.shape[0], 1)
        elif initial_conditions.shape != (self._A.shape[0], 1):
            raise ShapeError("Initial condition vector should have the same number of "
                             "rows as the state matrix.")
        if not input_vector:
            input_vector = zeros(self._B.shape[1], 1)
        elif input_vector.shape != (self._B.shape[1], 1):
            raise ShapeError("Input vector should have the same number of "
                             "columns as the input matrix.")
        sol = linodesolve(A=self._A, t=var, b=self._B*input_vector, type='type2', doit=True)
        mat1 = Matrix(sol)
        mat2 = mat1.replace(var, 0)
        free1 = self._A.free_symbols | self._B.free_symbols | input_vector.free_symbols
        free2 = mat2.free_symbols
        # Get all the free symbols form the matrix
        dummy_symbols = list(free2-free1)
        # Convert the matrix to a Coefficient matrix
        r1, r2 = linear_eq_to_matrix(mat2, dummy_symbols)
        s = linsolve((r1, initial_conditions+r2))
        res_tuple = next(iter(s))
        for ind, v in enumerate(res_tuple):
            mat1 = mat1.replace(dummy_symbols[ind], v)
        res = self._C*mat1 + self._D*input_vector
        return res

    def _eval_evalf(self, prec):
        """
        Returns state space model where numerical expressions are evaluated into floating point numbers.
        """
        dps = prec_to_dps(prec)
        return StateSpace(
            self._A.evalf(n = dps),
            self._B.evalf(n = dps),
            self._C.evalf(n = dps),
            self._D.evalf(n = dps))

    def _eval_rewrite_as_TransferFunction(self, *args):
        """
        Returns the equivalent Transfer Function of the state space model.

        Examples
        ========

        >>> from sympy import Matrix
        >>> from sympy.physics.control import TransferFunction, StateSpace
        >>> A = Matrix([[-5, -1], [3, -1]])
        >>> B = Matrix([2, 5])
        >>> C = Matrix([[1, 2]])
        >>> D = Matrix([0])
        >>> ss = StateSpace(A, B, C, D)
        >>> ss.rewrite(TransferFunction)
        [[TransferFunction(12*s + 59, s**2 + 6*s + 8, s)]]

        """
        s = Symbol('s')
        n = self._A.shape[0]
        I = eye(n)
        G = self._C*(s*I - self._A).solve(self._B) + self._D
        G = G.simplify()
        to_tf = lambda expr: TransferFunction.from_rational_expression(expr, s)
        tf_mat = [[to_tf(expr) for expr in sublist] for sublist in G.tolist()]
        return tf_mat

    def __add__(self, other):
        """
        Add two State Space systems (parallel connection).

        Examples
        ========

        >>> from sympy import Matrix
        >>> from sympy.physics.control import StateSpace
        >>> A1 = Matrix([[1]])
        >>> B1 = Matrix([[2]])
        >>> C1 = Matrix([[-1]])
        >>> D1 = Matrix([[-2]])
        >>> A2 = Matrix([[-1]])
        >>> B2 = Matrix([[-2]])
        >>> C2 = Matrix([[1]])
        >>> D2 = Matrix([[2]])
        >>> ss1 = StateSpace(A1, B1, C1, D1)
        >>> ss2 = StateSpace(A2, B2, C2, D2)
        >>> ss1 + ss2
        StateSpace(Matrix([
        [1,  0],
        [0, -1]]), Matrix([
        [ 2],
        [-2]]), Matrix([[-1, 1]]), Matrix([[0]]))

        """
        # Check for scalars
        if isinstance(other, (int, float, complex, Symbol)):
            A = self._A
            B = self._B
            C = self._C
            D = self._D.applyfunc(lambda element: element + other)

        else:
            # Check nature of system
            if not isinstance(other, StateSpace):
                raise ValueError("Addition is only supported for 2 State Space models.")
            # Check dimensions of system
            elif ((self.num_inputs != other.num_inputs) or (self.num_outputs != other.num_outputs)):
                raise ShapeError("Systems with incompatible inputs and outputs cannot be added.")

            m1 = (self._A).row_join(zeros(self._A.shape[0], other._A.shape[-1]))
            m2 = zeros(other._A.shape[0], self._A.shape[-1]).row_join(other._A)

            A = m1.col_join(m2)
            B = self._B.col_join(other._B)
            C = self._C.row_join(other._C)
            D = self._D + other._D

        return StateSpace(A, B, C, D)

    def __radd__(self, other):
        """
        Right add two State Space systems.

        Examples
        ========

        >>> from sympy.physics.control import StateSpace
        >>> s = StateSpace()
        >>> 5 + s
        StateSpace(Matrix([[0]]), Matrix([[0]]), Matrix([[0]]), Matrix([[5]]))

        """
        return self + other

    def __sub__(self, other):
        """
        Subtract two State Space systems.

        Examples
        ========

        >>> from sympy import Matrix
        >>> from sympy.physics.control import StateSpace
        >>> A1 = Matrix([[1]])
        >>> B1 = Matrix([[2]])
        >>> C1 = Matrix([[-1]])
        >>> D1 = Matrix([[-2]])
        >>> A2 = Matrix([[-1]])
        >>> B2 = Matrix([[-2]])
        >>> C2 = Matrix([[1]])
        >>> D2 = Matrix([[2]])
        >>> ss1 = StateSpace(A1, B1, C1, D1)
        >>> ss2 = StateSpace(A2, B2, C2, D2)
        >>> ss1 - ss2
        StateSpace(Matrix([
        [1,  0],
        [0, -1]]), Matrix([
        [ 2],
        [-2]]), Matrix([[-1, -1]]), Matrix([[-4]]))

        """
        return self + (-other)

    def __rsub__(self, other):
        """
        Right subtract two tate Space systems.

        Examples
        ========

        >>> from sympy.physics.control import StateSpace
        >>> s = StateSpace()
        >>> 5 - s
        StateSpace(Matrix([[0]]), Matrix([[0]]), Matrix([[0]]), Matrix([[5]]))

        """
        return other + (-self)

    def __neg__(self):
        """
        Returns the negation of the state space model.

        Examples
        ========

        >>> from sympy import Matrix
        >>> from sympy.physics.control import StateSpace
        >>> A = Matrix([[-5, -1], [3, -1]])
        >>> B = Matrix([2, 5])
        >>> C = Matrix([[1, 2]])
        >>> D = Matrix([0])
        >>> ss = StateSpace(A, B, C, D)
        >>> -ss
        StateSpace(Matrix([
        [-5, -1],
        [ 3, -1]]), Matrix([
        [2],
        [5]]), Matrix([[-1, -2]]), Matrix([[0]]))

        """
        return StateSpace(self._A, self._B, -self._C, -self._D)

    def __mul__(self, other):
        """
        Multiplication of two State Space systems (serial connection).

        Examples
        ========

        >>> from sympy import Matrix
        >>> from sympy.physics.control import StateSpace
        >>> A = Matrix([[-5, -1], [3, -1]])
        >>> B = Matrix([2, 5])
        >>> C = Matrix([[1, 2]])
        >>> D = Matrix([0])
        >>> ss = StateSpace(A, B, C, D)
        >>> ss*5
        StateSpace(Matrix([
        [-5, -1],
        [ 3, -1]]), Matrix([
        [2],
        [5]]), Matrix([[5, 10]]), Matrix([[0]]))

        """
        # Check for scalars
        if isinstance(other, (int, float, complex, Symbol)):
            A = self._A
            B = self._B
            C = self._C.applyfunc(lambda element: element*other)
            D = self._D.applyfunc(lambda element: element*other)

        else:
            # Check nature of system
            if not isinstance(other, StateSpace):
                raise ValueError("Multiplication is only supported for 2 State Space models.")
            # Check dimensions of system
            elif self.num_inputs != other.num_outputs:
                raise ShapeError("Systems with incompatible inputs and outputs cannot be multiplied.")

            m1 = (other._A).row_join(zeros(other._A.shape[0], self._A.shape[1]))
            m2 = (self._B * other._C).row_join(self._A)

            A = m1.col_join(m2)
            B = (other._B).col_join(self._B * other._D)
            C = (self._D * other._C).row_join(self._C)
            D = self._D * other._D

        return StateSpace(A, B, C, D)

    def __rmul__(self, other):
        """
        Right multiply two tate Space systems.

        Examples
        ========

        >>> from sympy import Matrix
        >>> from sympy.physics.control import StateSpace
        >>> A = Matrix([[-5, -1], [3, -1]])
        >>> B = Matrix([2, 5])
        >>> C = Matrix([[1, 2]])
        >>> D = Matrix([0])
        >>> ss = StateSpace(A, B, C, D)
        >>> 5*ss
        StateSpace(Matrix([
        [-5, -1],
        [ 3, -1]]), Matrix([
        [10],
        [25]]), Matrix([[1, 2]]), Matrix([[0]]))

        """
        if isinstance(other, (int, float, complex, Symbol)):
            A = self._A
            C = self._C
            B = self._B.applyfunc(lambda element: element*other)
            D = self._D.applyfunc(lambda element: element*other)
            return StateSpace(A, B, C, D)
        else:
            return self*other

    def __repr__(self):
        A_str = self._A.__repr__()
        B_str = self._B.__repr__()
        C_str = self._C.__repr__()
        D_str = self._D.__repr__()

        return f"StateSpace(\n{A_str},\n\n{B_str},\n\n{C_str},\n\n{D_str})"


    def append(self, other):
        """
        Returns the first model appended with the second model. The order is preserved.

        Examples
        ========

        >>> from sympy import Matrix
        >>> from sympy.physics.control import StateSpace
        >>> A1 = Matrix([[1]])
        >>> B1 = Matrix([[2]])
        >>> C1 = Matrix([[-1]])
        >>> D1 = Matrix([[-2]])
        >>> A2 = Matrix([[-1]])
        >>> B2 = Matrix([[-2]])
        >>> C2 = Matrix([[1]])
        >>> D2 = Matrix([[2]])
        >>> ss1 = StateSpace(A1, B1, C1, D1)
        >>> ss2 = StateSpace(A2, B2, C2, D2)
        >>> ss1.append(ss2)
        StateSpace(Matrix([
        [1,  0],
        [0, -1]]), Matrix([
        [2,  0],
        [0, -2]]), Matrix([
        [-1, 0],
        [ 0, 1]]), Matrix([
        [-2, 0],
        [ 0, 2]]))

        """
        n = self.num_states + other.num_states
        m = self.num_inputs + other.num_inputs
        p = self.num_outputs + other.num_outputs

        A = zeros(n, n)
        B = zeros(n, m)
        C = zeros(p, n)
        D = zeros(p, m)

        A[:self.num_states, :self.num_states] = self._A
        A[self.num_states:, self.num_states:] = other._A
        B[:self.num_states, :self.num_inputs] = self._B
        B[self.num_states:, self.num_inputs:] = other._B
        C[:self.num_outputs, :self.num_states] = self._C
        C[self.num_outputs:, self.num_states:] = other._C
        D[:self.num_outputs, :self.num_inputs] = self._D
        D[self.num_outputs:, self.num_inputs:] = other._D
        return StateSpace(A, B, C, D)

    def _calc_orthogonal_complement(self, M, dim):
        """
        Returns a basis of the orthogonal complement of a subspace
        represented by the matrix M.
        The orthogonal complement is computed as the null space of the
        transpose of M.

        """
        if M.shape[0] == 0:
            return eye(dim).columnspace()

        return M.T.nullspace()

    def apply_similarity_transform(self, transform_matrix):
        r"""
        Returns an algebrically equivalent state space model, based on the
        transformation matrix `T` such that:

        .. math::
            \begin{cases}
            \bar A=T^{-1}AT\\
            \bar B=T^{-1}B\\
            \bar C=CT\\
            \bar D=D\end{cases}

        Parameters
        ==========

        transform_matrix : Matrix
            The transformation matrix `T` to be applied to the state space
            model.
            The transformation matrix must be invertible and have the same
            dimensions as the state matrix `A`.

        Returns
        =======

        StateSpace
            The transformed state space model.

        Examples
        ========

        >>> from sympy import Matrix, Rational
        >>> from sympy.physics.control import StateSpace
        >>> A = Matrix([[5, -2, 2], [0, 1, -4], [0, 0, -3]])
        >>> B = Matrix([1,0,0])
        >>> C = Matrix([1, 0, 0]).T
        >>> ss = StateSpace(A, B, C)
        >>> T = Matrix([[0, Rational(1, 2), 1], [1, 1, 0], [1, 0, 0]])
        >>> ss.apply_similarity_transform(T).A
            Matrix([
            [-3, 0, 0],
            [ 0, 1, 0],
            [ 0, 0, 5]])

        """
        T_inv = transform_matrix.inv()
        A_decomp = T_inv * self._A * transform_matrix
        B_decomp = T_inv * self._B
        C_decomp = self._C * transform_matrix

        return StateSpace(A_decomp, B_decomp, C_decomp, self._D)

    def to_observable_form(self):
        r"""
        Returns an equivalent state space model decomposed in observable and
        unobservable parts.
        The returned system is algebraically similar to the original but with
        the A and C matrices in block triangular form showing the observable
        and unobservable subsystems.

        .. math::
            \begin{bmatrix}
            A_{O} & 0\\ A_{O\bar O} & A_{\bar O}
            \end{bmatrix}

        .. math::
            \begin{bmatrix}
            B_{O} \\ B_{\bar O}
            \end{bmatrix}

        .. math::
            \begin{bmatrix}
            C_{O} & 0
            \end{bmatrix}

        Examples
        ========

        >>> from sympy import Matrix, Rational
        >>> from sympy.physics.control import StateSpace
        >>> A = Matrix([[1, 0, 1], [0, 0, 0],[0, 0, -2]])
        >>> B = Matrix([1, 1, 0])
        >>> C = Matrix([1, 1, Rational(1,3)]).T
        >>> ss = StateSpace(A, B, C)
        >>> ss = ss.to_observable_form()
        >>> ss.A
        Matrix([
        [0,  0,  0],
        [0,  1,  0],
        [0, -3, -2]])
        >>> ss.B
        Matrix([
        [    1],
        [ 3/10],
        [-3/10]])
        >>> ss.C
        Matrix([[1, 10/3, 0]])

        """
        obs_subsp = Matrix.hstack(*self.observable_subspace())
        unobs_subsp = Matrix.hstack(*self.unobservable_subspace())

        if unobs_subsp.shape[1] == 0:
            # fully observable system
            return self

        if obs_subsp.shape[1] == 0:
            # fully unobservable system
            return self

        T = Matrix.hstack(obs_subsp, unobs_subsp)
        return self.apply_similarity_transform(T)

    def to_controllable_form(self):
        r"""
        Returns an equivalent state space model decomposed in controllable and
        uncontrollable parts.
        The returned system is algebraically similar to the original but with
        the A and B matrices in block triangular form showing the controllable
        and uncontrollable subsystems.

        .. math::
            \begin{bmatrix}
            A_{R} & A_{R\bar R}\\0  & A_{\bar R}
            \end{bmatrix}

        .. math::
            \begin{bmatrix}
            B_{R} \\ 0
            \end{bmatrix}

        .. math::
            \begin{bmatrix}
            C_{R} & C_{\bar R}
            \end{bmatrix}

        Examples
        ========

        >>> from sympy import Matrix
        >>> from sympy.physics.control import StateSpace
        >>> A = Matrix([[1, 0, 1], [0, 0, 0],[0, 0, -2]])
        >>> B = Matrix([1, 1, 0])
        >>> C = Matrix([1, 1, 0]).T
        >>> ss = StateSpace(A, B, C)
        >>> ss = ss.to_controllable_form()
        >>> ss.A
        Matrix([
        [0, 0,  0],
        [1, 1,  1],
        [0, 0, -2]])
        >>> ss.B
        Matrix([
        [1],
        [0],
        [0]])
        >>> ss.C
        Matrix([[2, 1, 0]])

        """
        contr_subsp = Matrix.hstack(*self.controllable_subspace())
        uncontr_subsp = Matrix.hstack(*self.uncontrollable_subspace())

        if uncontr_subsp.shape[1] == 0:
            # fully controllable system
            return self

        if contr_subsp.shape[1] == 0:
            # fully uncontrollable system
            return self

        T = Matrix.hstack(contr_subsp, uncontr_subsp)
        return self.apply_similarity_transform(T)

    def observability_matrix(self):
        """
        Returns the observability matrix of the state space model:
            [C, C * A^1, C * A^2, .. , C * A^(n-1)]; A in R^(n x n), C in R^(m x k)

        Examples
        ========

        >>> from sympy import Matrix
        >>> from sympy.physics.control import StateSpace
        >>> A = Matrix([[-1.5, -2], [1, 0]])
        >>> B = Matrix([0.5, 0])
        >>> C = Matrix([[0, 1]])
        >>> D = Matrix([1])
        >>> ss = StateSpace(A, B, C, D)
        >>> ob = ss.observability_matrix()
        >>> ob
        Matrix([
        [0, 1],
        [1, 0]])

        References
        ==========
        .. [1] https://in.mathworks.com/help/control/ref/statespacemodel.obsv.html

        """
        n = self.num_states
        ob = self._C
        for i in range(1,n):
            ob = ob.col_join(self._C * self._A**i)

        return Matrix(ob)

    def unobservable_subspace(self):
        """
        Returns the unobservable subspace of the state space model.

        Note: this method raises an error for matrices with symbolic entries
        because it is not possible determine the unobservable subspace
        in general.

        Raises
        ======
        NotImplementedError
            If the state space model has symbolic entries, the unobservable
            subspace cannot be determined in general.

        Examples
        ========

        >>> from sympy import Matrix
        >>> from sympy.physics.control import StateSpace
        >>> A = Matrix([[-1.5, -2], [1, 0]])
        >>> B = Matrix([0.5, 0])
        >>> C = Matrix([[0, 1]])
        >>> D = Matrix([1])
        >>> ss = StateSpace(A, B, C, D)
        >>> ob_subspace = ss.observable_subspace()
        >>> ob_subspace
        [Matrix([
        [1],
        [0]]), Matrix([
        [0],
        [1]])]
        """
        M = self.observability_matrix()
        if len(M.free_symbols) > 0:
            raise NotImplementedError(
                "Unbservable subspace cannot be determined for " \
                "symbolic matrices."
            )
        return M.nullspace()

    def observable_subspace(self):
        """
        Returns the observable subspace of the state space model.

        Note: this method raises an error for matrices with symbolic entries
        because it is not possible determine the observable subspace
        in general.

        Raises
        ======
        NotImplementedError
            If the state space model has symbolic entries, the observable
            subspace cannot be determined in general.

        Examples
        ========

        >>> from sympy import Matrix
        >>> from sympy.physics.control import StateSpace
        >>> A = Matrix([[-1.5, -2], [1, 0]])
        >>> B = Matrix([0.5, 0])
        >>> C = Matrix([[0, 1]])
        >>> D = Matrix([1])
        >>> ss = StateSpace(A, B, C, D)
        >>> ob_subspace = ss.observable_subspace()
        >>> ob_subspace
        [Matrix([
        [1],
        [0]]), Matrix([
        [0],
        [1]])]

        """
        M = Matrix.hstack(*self.unobservable_subspace())
        if len(M.free_symbols) > 0:
                raise NotImplementedError(
                    "Observable subspace cannot be determined for " \
                    "symbolic matrices."
                )
        return self._calc_orthogonal_complement(M, self._A.shape[0])

    def _get_full_rank_conditions(self, M):
        rows, cols = M.shape

        if rows == 0 or cols == 0:
            return []

        square_size = min(rows, cols)
        determinant_conditions = []

        num_iterations = max(rows, cols) - square_size + 1

        vertical_scan = rows >= cols
        for i in range(num_iterations):
            if vertical_scan:
                submatrix = M[i:i + square_size, :]
            else:
                submatrix = M[:, i:i + square_size]

            determinant_conditions.append(Unequality(submatrix.det(), 0))

        rank_evaluation = fuzzy_or(determinant_conditions)

        if rank_evaluation is False:
            # if every determinants are zero numerically, the system is not
            # full rank
            return False
        if rank_evaluation is True:
            # if any determinant is non-zero numerically, the system is
            # full rank
            return True

        # if we cannot determine conditions because of symbolic expressions,
        # we return the list of conditions
        return determinant_conditions

    def is_observable(self):
        """
        Returns conditions for the state space model to be observable.

        Examples
        ========

        >>> from sympy import symbols, Matrix
        >>> from sympy.physics.control import StateSpace
        >>> A1 = Matrix([[-1.5, -2], [1, 0]])
        >>> B1 = Matrix([0.5, 0])
        >>> C1 = Matrix([[0, 1]])
        >>> D1 = Matrix([1])
        >>> ss1 = StateSpace(A1, B1, C1, D1)
        >>> ss1.is_observable()
        True

        >>> a = symbols("a")
        >>> A2 = Matrix([[1, 0, 1], [1, 1, 0], [0, 0, a]])
        >>> B2 = Matrix([0.5, 1, 1])
        >>> C2 = Matrix([[3, 1, 2]])
        >>> ss2 = StateSpace(A2, B2, C2)
        >>> ss2.is_observable()
        [Ne(-2*a**2 + a, 0)]

        """
        M = self.observability_matrix()
        conds = self._get_full_rank_conditions(M)

        return conds

    def controllability_matrix(self):
        """
        Returns the controllability matrix of the system:
            [B, A * B, A^2 * B, .. , A^(n-1) * B]; A in R^(n x n), B in R^(n x m)

        Examples
        ========

        >>> from sympy import Matrix
        >>> from sympy.physics.control import StateSpace
        >>> A = Matrix([[-1.5, -2], [1, 0]])
        >>> B = Matrix([0.5, 0])
        >>> C = Matrix([[0, 1]])
        >>> D = Matrix([1])
        >>> ss = StateSpace(A, B, C, D)
        >>> ss.controllability_matrix()
        Matrix([
        [0.5, -0.75],
        [  0,   0.5]])

        References
        ==========
        .. [1] https://in.mathworks.com/help/control/ref/statespacemodel.ctrb.html

        """
        co = self._B
        n = self._A.shape[0]
        for i in range(1, n):
            co = co.row_join(((self._A)**i) * self._B)

        return Matrix(co)

    def uncontrollable_subspace(self):
        """
        Returns the uncontrollable subspace of the state space model.

        Note: this method raises an error for matrices with symbolic entries
        because it is not possible determine the uncontrollable subspace
        in general.

        Raises
        ======
        NotImplementedError
            If the state space model has symbolic entries, the uncontrollable
            subspace cannot be determined in general.

        Examples
        ========

        >>> from sympy import Matrix
        >>> from sympy.physics.control import StateSpace
        >>> A = Matrix([[-1.5, -2], [1, 0]])
        >>> B = Matrix([0.5, 0])
        >>> C = Matrix([[0, 1]])
        >>> D = Matrix([1])
        >>> ss = StateSpace(A, B, C, D)
        >>> co_subspace = ss.controllable_subspace()
        >>> co_subspace
        [Matrix([
        [0.5],
        [  0]]), Matrix([
        [-0.75],
        [  0.5]])]

        """
        M = Matrix.hstack(*self.controllable_subspace())
        if len(M.free_symbols) > 0:
            raise NotImplementedError(
                "Uncontrollable subspace cannot be determined for " \
                "symbolic matrices."
            )
        return self._calc_orthogonal_complement(M, self._A.shape[0])

    def controllable_subspace(self):
        """
        Returns the controllable subspace of the state space model.

        Examples
        ========

        >>> from sympy import Matrix
        >>> from sympy.physics.control import StateSpace
        >>> A = Matrix([[-1.5, -2], [1, 0]])
        >>> B = Matrix([0.5, 0])
        >>> C = Matrix([[0, 1]])
        >>> D = Matrix([1])
        >>> ss = StateSpace(A, B, C, D)
        >>> co_subspace = ss.controllable_subspace()
        >>> co_subspace
        [Matrix([
        [0.5],
        [  0]]), Matrix([
        [-0.75],
        [  0.5]])]

        """
        return self.controllability_matrix().columnspace()

    def is_controllable(self):
        """
        Returns conditions for the state space model to be controllable.

        Examples
        ========

        >>> from sympy import symbols, Matrix
        >>> from sympy.physics.control import StateSpace
        >>> A1 = Matrix([[-1.5, -2], [1, 0]])
        >>> B1 = Matrix([0.5, 0])
        >>> C1 = Matrix([[0, 1]])
        >>> D1 = Matrix([1])
        >>> ss1 = StateSpace(A1, B1, C1, D1)
        >>> ss1.is_controllable()
        True

        >>> a = symbols("a")
        >>> A2 = Matrix([[1, 0, 1], [1, 1, 0], [0, 0, a]])
        >>> B2 = Matrix([0.5, 1, 1])
        >>> C2 = Matrix([[0, 1, 0]])
        >>> ss2 = StateSpace(A2, B2, C2)
        >>> ss2.is_controllable()
        [Ne(0.25*a**2 - 1.5*a + 2.25, 0)]

        """
<<<<<<< HEAD
        M = self.controllability_matrix()
        conds = self._get_full_rank_conditions(M)

        return conds
=======
        return self.controllability_matrix().rank() == self.num_states

    def get_asymptotic_stability_conditions(self):
        """
        Returns the asymptotic stability conditions for
        the state space.

        Examples
        ========

        >>> from sympy import Matrix
        >>> from sympy.physics.control import StateSpace
        >>> from sympy import symbols, reduce_inequalities
        >>> k = symbols('k')
        >>> A = Matrix([[0,1,0],[0,0,1], [k-1, -2*k, -1]])
        >>> B = Matrix([1, 0, 0])
        >>> C = Matrix([[0, 1, 0]])
        >>> D = Matrix([0])
        >>> ss = StateSpace(A, B, C, D)
        >>> ineq = ss.get_asymptotic_stability_conditions()
        >>> ineq
        [3*k - 1 > 0, 1 - k > 0]
        >>> reduce_inequalities(ineq)
        (1/3 < k) & (k < 1)

        """
        s = Symbol('s')
        determinant = self.A.charpoly(s)

        return neg_roots_conds(determinant, s)
>>>>>>> b2c2e300
<|MERGE_RESOLUTION|>--- conflicted
+++ resolved
@@ -6,11 +6,8 @@
 from sympy.core.evalf import EvalfMixin
 from sympy.core.expr import Expr
 from sympy.core.function import expand
-<<<<<<< HEAD
-from sympy.core.logic import fuzzy_and, fuzzy_or
+from sympy.core.logic import fuzzy_or
 from sympy.core.relational import Unequality
-=======
->>>>>>> b2c2e300
 from sympy.core.mul import Mul
 from sympy.core.numbers import I, pi, oo
 from sympy.core.power import Pow
@@ -5440,40 +5437,6 @@
         [  0.5]])]
 
         """
-        return self.controllability_matrix().columnspace()
-
-    def is_controllable(self):
-        """
-        Returns conditions for the state space model to be controllable.
-
-        Examples
-        ========
-
-        >>> from sympy import symbols, Matrix
-        >>> from sympy.physics.control import StateSpace
-        >>> A1 = Matrix([[-1.5, -2], [1, 0]])
-        >>> B1 = Matrix([0.5, 0])
-        >>> C1 = Matrix([[0, 1]])
-        >>> D1 = Matrix([1])
-        >>> ss1 = StateSpace(A1, B1, C1, D1)
-        >>> ss1.is_controllable()
-        True
-
-        >>> a = symbols("a")
-        >>> A2 = Matrix([[1, 0, 1], [1, 1, 0], [0, 0, a]])
-        >>> B2 = Matrix([0.5, 1, 1])
-        >>> C2 = Matrix([[0, 1, 0]])
-        >>> ss2 = StateSpace(A2, B2, C2)
-        >>> ss2.is_controllable()
-        [Ne(0.25*a**2 - 1.5*a + 2.25, 0)]
-
-        """
-<<<<<<< HEAD
-        M = self.controllability_matrix()
-        conds = self._get_full_rank_conditions(M)
-
-        return conds
-=======
         return self.controllability_matrix().rank() == self.num_states
 
     def get_asymptotic_stability_conditions(self):
@@ -5503,5 +5466,4 @@
         s = Symbol('s')
         determinant = self.A.charpoly(s)
 
-        return neg_roots_conds(determinant, s)
->>>>>>> b2c2e300
+        return neg_roots_conds(determinant, s)